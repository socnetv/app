language: cpp
compiler: gcc
sudo: require
dist: trusty

before_install:
    - sudo add-apt-repository ppa:beineri/opt-qt58-trusty -y
    - sudo apt-get update -qq
    
install: 
    - sudo apt-get -y install qt58base
    - source /opt/qt58/bin/qt58-env.sh

script:
  - qmake PREFIX=/usr
  - make -j4
  - sudo make install # Does not write to /usr
  - find .
  - mkdir -p appdir
  - sudo mv ./usr appdir/ ; sudo chown -R $USER . # Workaround for non-functional make install
  - cd appdir ; find .
  - mkdir -p ./usr/share/applications/ # Workaround for missing desktop file in make install
  - cp ../socnetv.desktop ./usr/share/applications/
  - cp ../socnetv.desktop .
  - cp ./usr/share/pixmaps/socnetv.png .
  - find .
  - cd .. 
<<<<<<< HEAD
#  - wget -c "https://github.com/probonopd/linuxdeployqt/releases/download/3/linuxdeployqt-3-x86_64.AppImage"
=======
>>>>>>> c5c2bb33
  - wget -c "https://github.com/probonopd/linuxdeployqt/releases/download/continuous/linuxdeployqt-continuous-x86_64.AppImage" 
  - chmod a+x linuxdeployqt*.AppImage
  - unset QTDIR; unset QT_PLUGIN_PATH ; unset LD_LIBRARY_PATH
  - ./linuxdeployqt*.AppImage ./appdir/usr/share/applications/*.desktop -bundle-non-qt-libs
  - ./linuxdeployqt*.AppImage ./appdir/usr/share/applications/*.desktop -appimage 
  - curl --upload-file ./SocNetV*.AppImage https://transfer.sh/SocNetV-git.$(git rev-parse --short HEAD)-x86_64.AppImage<|MERGE_RESOLUTION|>--- conflicted
+++ resolved
@@ -25,10 +25,6 @@
   - cp ./usr/share/pixmaps/socnetv.png .
   - find .
   - cd .. 
-<<<<<<< HEAD
-#  - wget -c "https://github.com/probonopd/linuxdeployqt/releases/download/3/linuxdeployqt-3-x86_64.AppImage"
-=======
->>>>>>> c5c2bb33
   - wget -c "https://github.com/probonopd/linuxdeployqt/releases/download/continuous/linuxdeployqt-continuous-x86_64.AppImage" 
   - chmod a+x linuxdeployqt*.AppImage
   - unset QTDIR; unset QT_PLUGIN_PATH ; unset LD_LIBRARY_PATH
