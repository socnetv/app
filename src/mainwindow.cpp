/***************************************************************************
 SocNetV: Social Network Visualizer
 version: 2.0
 Written in Qt

-                           mainwindow.cpp  -  description
                             -------------------
    copyright            : (C) 2005-2016 by Dimitris B. Kalamaras
    email                : dimitris.kalamaras@gmail.com
 ***************************************************************************/

/*******************************************************************************
*     This program is free software: you can redistribute it and/or modify     *
*     it under the terms of the GNU General Public License as published by     *
*     the Free Software Foundation, either version 3 of the License, or        *
*     (at your option) any later version.                                      *
*                                                                              *
*     This program is distributed in the hope that it will be useful,          *
*     but WITHOUT ANY WARRANTY; without even the implied warranty of           *
*     MERCHANTABILITY or FITNESS FOR A PARTICULAR PURPOSE.  See the            *
*     GNU General Public License for more details.                             *
*                                                                              *
*     You should have received a copy of the GNU General Public License        *
*     along with this program.  If not, see <http://www.gnu.org/licenses/>.    *
********************************************************************************/

#ifdef HAVE_CONFIG_H
#include <config.h>
#endif


#include <QtWidgets>
#include <QtGlobal>
#include <QtDebug>
#include <QPrintDialog>
#include <QKeySequence>


#include "mainwindow.h"
#include "graphicswidget.h"
#include "node.h"
#include "edge.h"
#include "nodenumber.h"
#include "nodelabel.h"
#include "edgeweight.h"
#include "texteditor.h"
#include "filteredgesbyweightdialog.h"
#include "guide.h"
#include "vertex.h"
#include "previewform.h"
#include "randerdosrenyidialog.h"
#include "randsmallworlddialog.h"
#include "randscalefreedialog.h"
#include "settingsdialog.h"




bool printDebug = false;


void myMessageOutput (
        QtMsgType type, const QMessageLogContext &context, const QString &msg)
{
    QByteArray localMsg = msg.toLocal8Bit();
    Q_UNUSED(context);
    if ( printDebug )
        switch ( type ) {
        case QtDebugMsg:
            fprintf( stderr, "Debug: %s\n", localMsg.constData() );
            break;

#if QT_VERSION >= 0x050500
        case QtInfoMsg:
            fprintf( stderr, "Info: %s\n", localMsg.constData() );
            break;

#endif

        case QtWarningMsg:
            fprintf( stderr, "Warning: %s\n", localMsg.constData() );
            break;
        case QtFatalMsg:
            fprintf( stderr, "Fatal: %s\n", localMsg.constData() );
            abort();                    // deliberately core dump
        case QtCriticalMsg:
            fprintf( stderr, "Critical: %s\n", localMsg.constData() );
            abort();                    // deliberately core dump

        }
}



/**
 * @brief MainWindow::MainWindow
 * @param m_fileName
 * MainWindow contruction method
 */
MainWindow::MainWindow(const QString & m_fileName) {

    appSettings = initSettings();

    qInstallMessageHandler( myMessageOutput);

    setWindowIcon (QIcon(":/images/socnetv.png"));

    this->setMinimumSize(1024,750); //set MW minimum size, before creating canvas

    initView();         //init our network "canvas"

    /** functions that invoke all other construction parts **/
    initActions();      //register and construct menu Actions

    initMenuBar();      //construct the menu

    initToolBar();      //build the toolbar

    initStatusBar();    //add the status bar

    initToolBox();      //build the toolbox

    initWindowLayout();   //init the application window, set layout etc

    initSignalSlots();  //connect signals and slots between app components

    /*  load and initialise default network parameters  */
    initNet();

    // Check if user-provided network file on startup
    qDebug() << "MW::MainWindow() Checking if user provided file on startup...";
    if (!m_fileName.isEmpty()) {
        slotNetworkFileChoose( m_fileName );
    }

    graphicsWidget->setFocus();

    statusMessage( tr("Welcome to Social Network Visualizer, Version ")+VERSION);

}



MainWindow::~MainWindow() {
    qDebug() << "MW::~MainWindow() Destruct function running...";
    delete printer;
    delete scene;
    delete graphicsWidget;
    qDebug() << "MW::~MainWindow() Destruct function finished - bye!";
}




/**
  * @brief MainWindow::initSettings()
  * Init default (or user-defined) app settings
  *
  */
QMap<QString,QString> MainWindow::initSettings(){
    qDebug()<< "MW::initSettings";

    printDebug = false; // comment it to stop debug override

    firstTime=true;  // becomes false on user IO

    // Create fortune cookies and tips
    createFortuneCookies();
    slotHelpCreateTips();

    // Call slotNetworkAvailableTextCodecs to setup a list of all supported codecs
    qDebug() << "MW::initSettings - calling slotNetworkAvailableTextCodecs" ;
    slotNetworkAvailableTextCodecs();

    qDebug() << "MW::initSettings - creating PreviewForm object and setting codecs list" ;
    previewForm = new PreviewForm(this);
    previewForm->setCodecList(codecs);

    connect (previewForm, &PreviewForm::loadNetworkFileWithCodec,
             this, &MainWindow::slotNetworkFileLoad );

    qDebug() << "MW::initSettings - creating default settings" ;
    settingsDir = QDir::homePath() +QDir::separator() + "socnetv-data" + QDir::separator() ;
    settingsFilePath = settingsDir + "settings.conf";

    // initially they are the same, but dataDir may be changed by the user
    QString dataDir= settingsDir ;

    maxNodes=5000;		//Max nodes used by createRandomNetwork dialogues

    // hard-coded initial settings to use only on first app load
    // when there are no user defined values
    appSettings["initNodeSize"]= "10";
    appSettings["initNodeColor"]="red";
    appSettings["initNodeShape"]="circle";

    appSettings["initNodeNumbersVisibility"] = "true";
    appSettings["initNodeNumberSize"]="0";
    appSettings["initNodeNumberColor"]="#333";
    appSettings["initNodeNumbersInside"] = "true";
    appSettings["initNodeNumberDistance"] = "2";

    appSettings["initNodeLabelsVisibility"] = "false";
    appSettings["initNodeLabelSize"]="6";
    appSettings["initNodeLabelColor"]="#00aa00";
    appSettings["initNodeLabelDistance"] = "6";

    appSettings["initEdgesVisibility"]="true";
    appSettings["initEdgeShape"]="line"; //bezier
    appSettings["initEdgeColor"]="black";
    appSettings["initEdgeColorNegative"]="red";
    appSettings["initEdgeArrows"]="true";
    appSettings["initEdgeThicknessPerWeight"]="true";
    appSettings["initEdgeWeightNumbersVisibility"]="false";
    appSettings["initEdgeWeightNumberSize"] = "7";
    appSettings["initEdgeWeightNumberColor"] = "#00aa00";
    appSettings["initEdgeLabelsVisibility"] = "false";
    appSettings["considerWeights"]="false";
    appSettings["inverseWeights"]="false";
    appSettings["askedAboutWeights"]="false";

    appSettings["initBackgroundColor"]="white"; //"gainsboro";
    appSettings["initBackgroundImage"]="";
    appSettings["printDebug"] = (printDebug) ? "true" : "false";
    appSettings["showProgressBar"] = "true";
    appSettings["showToolBar"] = "true";
    appSettings["showStatusBar"] = "true";
    appSettings["antialiasing"] = "true";
    appSettings["dataDir"]= dataDir ;
    appSettings["lastUsedDirPath"]= dataDir ;
    appSettings["showRightPanel"] = "true";
    appSettings["showLeftPanel"] = "true";
    appSettings["printLogo"] = "true";
    appSettings["randomErdosEdgeProbability"] = "0.04";

    // Try to load settings configuration file
    // First check if our settings folder exist
    QDir socnetvDir(settingsDir);
    if ( !socnetvDir.exists() ) {
        qDebug() << "MW::initSettings -  dir does not exist - create it";
        socnetvDir.mkdir(settingsDir);
    }
    // Then check if the conf file exists inside the folder
    qDebug () << "MW::initSettings - checking for settings file: "
              << settingsFilePath;

    if (!socnetvDir.exists(settingsFilePath)) {
        saveSettings();
    }
    else {
        qDebug()<< "MW::initSettings - settings file exist - Reading it";
        QFile file(settingsFilePath);
        if (!file.open(QIODevice::ReadOnly | QIODevice::Text)) {
            QMessageBox::critical(this, "File Read Error", tr("Error! \n"
                                  "I cannot read the settings file "
                                   "in \n" + settingsFilePath.toLocal8Bit() +
                                   "\n"
                                  "You can continue using SocNetV with default "
                                  "settings but any changes to them will not "
                                  " be saved for future sessions \n"
                                  "Please, check permissions in your home folder "
                                  " and conduct the developer."
                                  ),
                                  QMessageBox::Ok, 0);
           return appSettings;
        }
        QTextStream in(&file);
        QStringList setting;
        while (!in.atEnd()) {
            QString line = in.readLine();
            if (!line.isEmpty()) {
                setting = line.simplified().split('=');
                qDebug() << "  read setting: " <<  setting[0].simplified() << " = " << setting[1].simplified();
                if (setting[0].simplified().startsWith("recentFile_"))
                    recentFiles += setting[1].simplified();
                else
                    appSettings.insert (setting[0].simplified() , setting[1].simplified() );
            }
        }
        file.close();
    }
    qDebug () << "MW::initSettings() - Recent files count " << recentFiles.count() ;
    // restore user setting for debug messages
    printDebug = (appSettings["printDebug"] == "true") ? true:false;

    return appSettings;
}



/**
 * @brief MainWindow::saveSettings
 *  Saves default (or user-defined) app settings
 */
void MainWindow::saveSettings() {
    qDebug () << "MW::saveSettings to "<< settingsFilePath;
    QFile file(settingsFilePath);

    // application settings file does not exist - create it
    // this must be the first time SocNetV runs in this computer
    // or the user might have deleted seetings file.
    if (!file.open(QIODevice::WriteOnly ) ) {
        QMessageBox::critical(this,
                              "File Write Error",
                              tr("Error! \n"
                                 "I cannot write the new settings file "
                                 "in \n" + settingsFilePath.toLocal8Bit() +
                                 "\n"
                                 "You can continue using SocNetV with default "
                                 "settings but any changes to them will not "
                                 " be saved for future sessions \n"
                                 "Please, check permissions in your home folder "
                                 " and conduct the developer."
                                 ),
                              QMessageBox::Ok, 0);
        return;
    }
    qDebug()<< "MW::saveSettings - settings file does not exist - Creating it";
    QTextStream out(&file);
    qDebug()<< "MW::saveSettings - writing settings to settings file first ";
    QMap<QString, QString>::const_iterator it = appSettings.constBegin();
    while (it != appSettings.constEnd()) {
        qDebug() << "   setting: " <<  it.key() << " = " << it.value();
        out << it.key() << " = " << it.value() << endl;
        ++it;
    }


    // save recent files
    for (int i = 0 ; i < recentFiles.size() ; ++i) {
         out << "recentFile_"+ QString::number(i+1)
             << " = "
             << recentFiles.at(i) << endl;
    }

    file.close();

}




/**
 * @brief MainWindow::slotOpenSettingsDialog
 * Open Settings dialog
 */
void MainWindow::slotOpenSettingsDialog() {
    qDebug() << "MW;:slotOpenSettingsDialog()";

    // build dialog

    m_settingsDialog = new SettingsDialog( appSettings, this);

    connect( m_settingsDialog, &SettingsDialog::saveSettings,
                     this, &MainWindow::saveSettings);

    connect( m_settingsDialog, &SettingsDialog::setDebugMsgs,
                         this, &MainWindow::slotOptionsDebugMessages);

    connect( m_settingsDialog, &SettingsDialog::setProgressBars,
             this, &MainWindow::slotOptionsProgressBarVisibility);

    connect( m_settingsDialog, &SettingsDialog::setAntialiasing,
             this, &MainWindow::slotOptionsAntialiasing);

    connect( m_settingsDialog, &SettingsDialog::setPrintLogo,
                 this, &MainWindow::slotOptionsEmbedLogoExporting);

    connect( m_settingsDialog, &SettingsDialog::setBgColor,
                     this, &MainWindow::slotOptionsBackgroundColor);

    connect( m_settingsDialog, &SettingsDialog::setBgImage,
                     this, &MainWindow::slotOptionsBackgroundImage);

    connect( m_settingsDialog, &SettingsDialog::setToolBar,
             this, &MainWindow::slotOptionsToolbarVisibility);

    connect( m_settingsDialog, &SettingsDialog::setStatusBar,
             this, &MainWindow::slotOptionsStatusBarVisibility);

    connect( m_settingsDialog, &SettingsDialog::setLeftPanel,
             this, &MainWindow::slotOptionsLeftPanelVisibility);

    connect( m_settingsDialog, &SettingsDialog::setRightPanel,
             this, &MainWindow::slotOptionsRightPanelVisibility);

    connect(m_settingsDialog, SIGNAL(setNodeColor(QColor)),
            this, SLOT(slotEditNodeColorAll(QColor)) );

    connect( m_settingsDialog, &SettingsDialog::setNodeShape,
             this, &MainWindow::slotEditNodeShape);

    connect( m_settingsDialog, &SettingsDialog::setNodeSize,
             this, &MainWindow::slotEditNodeSizeAll);

    connect( m_settingsDialog, &SettingsDialog::setNodeNumbersVisibility,
             this, &MainWindow::slotOptionsNodeNumbersVisibility);

    connect( m_settingsDialog, &SettingsDialog::setNodeNumbersInside,
             this, &MainWindow::slotOptionsNodeNumbersInside);

    connect( m_settingsDialog, &SettingsDialog::setNodeNumberColor,
             this, &MainWindow::slotEditNodeNumbersColor);

    connect( m_settingsDialog, &SettingsDialog::setNodeNumberSize,
             this, &MainWindow::slotEditNodeNumberSize);

    connect( m_settingsDialog, &SettingsDialog::setNodeNumberDistance,
             this, &MainWindow::slotEditNodeNumberDistance);

    connect( m_settingsDialog, &SettingsDialog::setNodeLabelsVisibility,
             this, &MainWindow::slotOptionsNodeLabelsVisibility);

    connect( m_settingsDialog, &SettingsDialog::setNodeLabelSize,
             this, &MainWindow::slotEditNodeLabelSize);

    connect( m_settingsDialog, &SettingsDialog::setNodeLabelColor,
             this, &MainWindow::slotEditNodeLabelsColor);

    connect( m_settingsDialog, &SettingsDialog::setNodeLabelDistance,
             this, &MainWindow::slotEditNodeLabelDistance);

    connect( m_settingsDialog, &SettingsDialog::setEdgesVisibility,
             this, &MainWindow::slotOptionsEdgesVisibility);

    connect( m_settingsDialog, &SettingsDialog::setEdgeColor,
             this, &MainWindow::slotEditEdgeColorAll);

    connect( m_settingsDialog, &SettingsDialog::setEdgeWeightNumbersVisibility,
             this, &MainWindow::slotOptionsEdgeWeightNumbersVisibility);

    connect( m_settingsDialog, &SettingsDialog::setEdgeLabelsVisibility,
             this, &MainWindow::slotOptionsEdgeLabelsVisibility);


    // show settings dialog
    m_settingsDialog->exec();

    qDebug ()<< appSettings["initBackgroundImage"] ;

}



/**
 * @brief MainWindow::initActions
 * Initializes ALL QActions of the application
 * Take a breath, the listing below is HUGE.
 */
void MainWindow::initActions(){
    printer = new QPrinter;

    /**
    Network menu actions
    */
    networkNew = new QAction(QIcon(":/images/new.png"), tr("&New"),  this);
    networkNew->setShortcut(Qt::CTRL+Qt::Key_N);
    networkNew->setStatusTip(tr("Creates a new network"));
    networkNew->setToolTip(tr("New network (Ctrl+N)"));
    networkNew->setWhatsThis(tr("New\n\nCreates a new network"));
    connect(networkNew, SIGNAL(triggered()), this, SLOT(slotNetworkNew()));

    networkOpen = new QAction(QIcon(":/images/open.png"), tr("&Open"), this);
    networkOpen->setShortcut(Qt::CTRL+Qt::Key_O);
    networkOpen->setToolTip(tr("Open network (Ctrl+O)"));
    networkOpen->setStatusTip(tr("Open GraphML-formatted file of an existing network"));
    networkOpen->setWhatsThis(tr("Open\n\n"
                              "Opens a file of an existing network in GraphML format"));
    connect(networkOpen, SIGNAL(triggered()), this, SLOT(slotNetworkFileChoose()));


    for (int i = 0; i < MaxRecentFiles; ++i) {
         recentFileActs[i] = new QAction(this);
         recentFileActs[i]->setVisible(false);
         connect(recentFileActs[i], SIGNAL(triggered()),
                 this, SLOT(slotNetworkFileLoadRecent()));
     }


    networkImportPajek = new QAction( QIcon(":/images/open.png"), tr("&Pajek"), this);
    networkImportPajek->setStatusTip(tr("Import Pajek-formatted file"));
    networkImportPajek->setWhatsThis(tr("Import Pajek \n\n"
                                 "Imports a network from a Pajek-formatted file"));
    connect(networkImportPajek, SIGNAL(triggered()), this, SLOT(slotNetworkImportPajek()));


    networkImportSM = new QAction( QIcon(":/images/open.png"), tr("&Adjacency Matrix"), this);
    networkImportSM->setStatusTip(tr("Import Adjacency matrix"));
    networkImportSM->setWhatsThis(tr("Import Sociomatrix \n\n"
                              "Imports a network from an Adjacency matrix-formatted file"));
    connect(networkImportSM, SIGNAL(triggered()), this, SLOT(slotNetworkImportSM()));

    networkImportDot = new QAction( QIcon(":/images/open.png"), tr("GraphViz (.dot)"), this);
    networkImportDot->setStatusTip(tr("Import dot file"));
    networkImportDot->setWhatsThis(tr("Import GraphViz \n\n "
                               "Imports a network from an GraphViz formatted file"));
    connect(networkImportDot, SIGNAL(triggered()),
            this, SLOT(slotNetworkImportDot()));


    networkImportDL = new QAction( QIcon(":/images/open.png"), tr("UCINET (.dl)..."), this);
    networkImportDL->setStatusTip(tr("ImportDL-formatted file (UCINET)"));
    networkImportDL->setWhatsThis(tr("Import UCINET\n\nImports a network from a DL-formatted file"));
    connect(networkImportDL, SIGNAL(triggered()), this, SLOT(slotNetworkImportDL()));


    networkImportList = new QAction( QIcon(":/images/open.png"), tr("&Edge list"), this);
    networkImportList->setStatusTip(tr("Import an edge list file. "));
    networkImportList->setWhatsThis(tr("Import edge list\n\n"
                                "Import a network from an edgelist file. "
                                " The file can be unvalued or valued (see manual)"
                                ));
    connect(networkImportList, SIGNAL(triggered()),
            this, SLOT(slotNetworkImportEdgeList()));


    networkImportTwoModeSM = new QAction( QIcon(":/images/open.png"), tr("&Two Mode Sociomatrix"), this);
    networkImportTwoModeSM->setStatusTip(tr("Import two-mode sociomatrix (affiliation network) file"));
    networkImportTwoModeSM->setWhatsThis(tr("Import Two-Mode Sociomatrix \n\n "
                                     "Imports a two-mode network from a sociomatrix file. "
                                     "Two-mode networks are described by affiliation "
                                     "network matrices, where A(i,j) codes the "
                                     "events/organizations each actor is affiliated with."));
    connect(networkImportTwoModeSM, SIGNAL(triggered()),
            this, SLOT(slotNetworkImportTwoModeSM()));


    networkSave = new QAction(QIcon(":/images/save.png"), tr("&Save"),  this);
    networkSave->setShortcut(Qt::CTRL+Qt::Key_S);
    networkSave->setToolTip(tr("Save network (Ctrl+S)"));
    networkSave->setStatusTip(tr("Save to the current file"));
    networkSave->setWhatsThis(tr("Save.\n\n"
                              "Saves the actual network to the current file"));
    connect(networkSave, SIGNAL(triggered()), this, SLOT(slotNetworkSave()));

    networkSaveAs = new QAction(QIcon(":/images/save.png"), tr("Save &As..."),  this);
    networkSaveAs->setShortcut(Qt::CTRL+Qt::SHIFT+Qt::Key_S);
    networkSaveAs->setStatusTip(tr("Save under a new filename"
                                "Ctrl+Shift+S"));
    networkSaveAs->setWhatsThis(tr("Save As\n\n"
                                "Saves the actual network under a new filename"));
    connect(networkSaveAs, SIGNAL(triggered()), this, SLOT(slotNetworkSaveAs()));

    networkExportBMP = new QAction(QIcon(":/images/image.png"), tr("&BMP..."), this);
    networkExportBMP->setStatusTip(tr("Export to BMP image"));
    networkExportBMP->setWhatsThis(tr("Export BMP \n\n Exports the network to a BMP image"));
    connect(networkExportBMP, SIGNAL(triggered()), this, SLOT(slotNetworkExportBMP()));

    networkExportPNG = new QAction( QIcon(":/images/image.png"), tr("&PNG..."), this);
    networkExportPNG->setStatusTip(tr("Export to PNG image"));
    networkExportPNG->setWhatsThis(tr("Export PNG \n\n Exports the network to a PNG image"));
    connect(networkExportPNG, SIGNAL(triggered()), this, SLOT(slotNetworkExportPNG()));


    networkExportPDF = new QAction( QIcon(":/images/pdf.png"), tr("&PDF..."), this);
    networkExportPDF->setStatusTip(tr("Export to PDF"));
    networkExportPDF->setWhatsThis(tr("Export PDF\n\n Exports the network to a PDF document"));
    connect(networkExportPDF, SIGNAL(triggered()), this, SLOT(slotNetworkExportPDF()));

    networkExportSM = new QAction( QIcon(":/images/save.png"), tr("&Adjacency Matrix"), this);
    networkExportSM->setStatusTip(tr("Export to adjacency matrix file"));
    networkExportSM->setWhatsThis(tr("Export Sociomatrix \n\n"
                              "Exports the network to an "
                              "adjacency matrix-formatted file"));
    connect(networkExportSM, SIGNAL(triggered()), this, SLOT(slotNetworkExportSM()));

    networkExportPajek = new QAction( QIcon(":/images/save.png"), tr("&Pajek"), this);
    networkExportPajek->setStatusTip(tr("Export to Pajek-formatted file"));
    networkExportPajek->setWhatsThis(tr("Export Pajek \n\n "
                                 "Exports the network to a Pajek-formatted file"));
    connect(networkExportPajek, SIGNAL(triggered()), this, SLOT(slotNetworkExportPajek()));


    networkExportList = new QAction( QIcon(":/images/save.png"), tr("&List"), this);
    networkExportList->setStatusTip(tr("Export to List-formatted file. "));
    networkExportList->setWhatsThis(tr("Export List\n\n"
                                "Exports the network to a List-formatted file"));
    connect(networkExportList, SIGNAL(triggered()), this, SLOT(slotNetworkExportList()));

    networkExportDL = new QAction( QIcon(":/images/save.png"), tr("&DL..."), this);
    networkExportDL->setStatusTip(tr("Export to DL-formatted file"));
    networkExportDL->setWhatsThis(tr("Export DL\n\n"
                                     "Exports the active network to a DL-formatted"));
    connect(networkExportDL, SIGNAL(triggered()), this, SLOT(slotNetworkExportDL()));

    networkExportGW = new QAction( QIcon(":/images/save.png"), tr("&GW..."), this);
    networkExportGW->setStatusTip(tr("Export to GW-formatted file"));
    networkExportGW->setWhatsThis(tr("Export\n\n"
                                     "Exports the active network to a GW formatted file"));
    connect(networkExportGW, SIGNAL(triggered()), this, SLOT(slotNetworkExportGW()));

    networkClose = new QAction( tr("&Close"), this);
    networkClose->setStatusTip(tr("Close the actual network"));
    networkClose->setWhatsThis(tr("Close \n\nCloses the actual network"));
    connect(networkClose, SIGNAL(triggered()), this, SLOT(slotNetworkClose()));

    networkPrint = new QAction(QIcon(":/images/print.png"), tr("&Print"), this);
    networkPrint->setShortcut(Qt::CTRL+Qt::Key_P);
    networkPrint->setStatusTip(tr("Send the network to the printer (Ctrl+P)"));
    networkPrint->setWhatsThis(tr("Printing \n\n"
                                  "This function prints whatever is viewable on "
                                  "the canvas. \nTo print the whole network, "
                                  "you might want to zoom-out."));
    connect(networkPrint, SIGNAL(triggered()), this, SLOT(slotNetworkPrint()));

    networkQuit = new QAction(QIcon(":/images/exit.png"), tr("E&xit"), this);
    networkQuit->setShortcut(Qt::CTRL+Qt::Key_Q);
    networkQuit->setStatusTip(tr("Quits the application"));
    networkQuit->setWhatsThis(tr("Exit\n\nQuits the application"));
    connect(networkQuit, SIGNAL(triggered()), this, SLOT(close()));


    openTextEditorAct = new QAction(QIcon(":/images/texteditor.png"),
                                    tr("Open Text Editor"),this);
    openTextEditorAct ->setShortcut(Qt::SHIFT+Qt::Key_F5);
    openTextEditorAct->setStatusTip(tr("Opens a simple text editor "
                                       "to take notes, copy/paste network data, etc"
                                       "(Shift+F5)"));
    openTextEditorAct->setWhatsThis(tr("Open Text Editor\n\n"
                                       "Opens the SocNetV text editor where you can "
                                       "copy paste network data, of any supported format, "
                                       "and save to a file. Then you can import that file to SocNetV..."));
    connect(openTextEditorAct, SIGNAL(triggered()), this, SLOT(slotNetworkTextEditor()));


    networkViewFileAct = new QAction(QIcon(":/images/networkfile.png"),
                                     tr("View Loaded File"),this);
    networkViewFileAct ->setShortcut(Qt::Key_F5);
    networkViewFileAct->setStatusTip(tr("Displays the loaded network file (F5)"));
    networkViewFileAct->setWhatsThis(tr("View Loaded File\n\n"
                                        "Displays the file of the loaded network"));
    connect(networkViewFileAct, SIGNAL(triggered()), this, SLOT(slotNetworkFileView()));

    networkViewSociomatrixAct = new QAction(QIcon(":/images/sm.png"),
                                     tr("View Adjacency Matrix"),  this);
    networkViewSociomatrixAct ->setShortcut(Qt::Key_F6);
    networkViewSociomatrixAct->setStatusTip(tr("Display the adjacency matrix of the network. "
                                        "(F6)"));
    networkViewSociomatrixAct->setWhatsThis(tr("View Adjacency Matrix\n\n"
                                        "Displays the adjacency matrix of the active network. \n\n"
                                        "The adjacency matrix of a network is a matrix "
                                        "where each element a(i,j) is equal to the weight "
                                        "of the arc from node i to node j. "
                                        "If the nodes are not connected, then a(i,j)=0. "));
    connect(networkViewSociomatrixAct, SIGNAL(triggered()),
            this, SLOT(slotNetworkViewSociomatrix()));

    networkDataSetSelectAct = new QAction(QIcon(":/images/sm.png"),
                                     tr("Create Known Data Sets"),  this);
    networkDataSetSelectAct ->setShortcut(Qt::Key_F7);
    networkDataSetSelectAct->setStatusTip(tr("Recreate a variety of known data sets."));
    networkDataSetSelectAct->setWhatsThis(tr("Known Data Sets\n\n"
                                        "Recreates some of the most widely used "
                                        "data sets in network analysis studies, i.e. "
                                        "Krackhardt's high-tech managers"));
    connect(networkDataSetSelectAct, SIGNAL(triggered()),
            this, SLOT(slotNetworkDataSetSelect()));


    createErdosRenyiRandomNetworkAct = new QAction(QIcon(":/images/erdos.png"),
                                                   tr("Erdős–Rényi"),  this);
    createErdosRenyiRandomNetworkAct -> setShortcut(
                QKeySequence(Qt::CTRL + Qt::Key_R, Qt::CTRL + Qt::Key_E)
                );
    createErdosRenyiRandomNetworkAct->setStatusTip(tr("Creates a random network "
                                                      "according to the Erdős–Rényi model"));
    createErdosRenyiRandomNetworkAct->setWhatsThis(
                tr("Erdős–Rényi \n\n"
                "Creates a random network either of G(n, p) model or G(n,M) model.\n"
                "In the first, edges are created with Bernoulli trials (probability p).\n"
                "In the second, a graph of exactly M edges is created."));
    connect(createErdosRenyiRandomNetworkAct, SIGNAL(triggered()),
            this, SLOT(slotRandomErdosRenyiDialog()));

    createLatticeNetworkAct = new QAction( QIcon(":/images/net1.png"),
                                           tr("Ring Lattice"), this);
    createLatticeNetworkAct -> setShortcut(
                QKeySequence(Qt::CTRL + Qt::Key_R, Qt::CTRL + Qt::Key_L)
                );
    createLatticeNetworkAct->setStatusTip(tr("Create a ring lattice random network"));
    createLatticeNetworkAct->setWhatsThis(
                tr("Ring Lattice \n\n")+
                tr("A ring lattice is a graph with N nodes each connected to d neighbors, d / 2 on each side."));
    connect(createLatticeNetworkAct, SIGNAL(triggered()), this, SLOT(slotRandomRingLattice()));

    createRegularRandomNetworkAct = new QAction(QIcon(":/images/net.png"), tr("d-Regular"), this);
    createRegularRandomNetworkAct -> setShortcut(
                        QKeySequence(Qt::CTRL + Qt::Key_R, Qt::CTRL + Qt::Key_R)
                        );
    createRegularRandomNetworkAct->setStatusTip(tr("Create a random network where every node has the same degree d."));
    createRegularRandomNetworkAct->setWhatsThis(
                tr("d-Regular \n\n") +
                tr("Creates a random network where each node have the same number of neighbours, aka the same degree d "));
    connect(createRegularRandomNetworkAct, SIGNAL(triggered()), this, SLOT(slotRandomRegularNetwork()));

    createGaussianRandomNetworkAct = new QAction(tr("Gaussian"),	this);
    createGaussianRandomNetworkAct -> setShortcut(
                    QKeySequence(Qt::CTRL + Qt::Key_R, Qt::CTRL + Qt::Key_G)
                    );
    createGaussianRandomNetworkAct->setStatusTip(tr("Create a Gaussian distributed random network"));
    createGaussianRandomNetworkAct->setWhatsThis(tr("Gaussian \n\nCreates a random network of Gaussian distribution"));
    connect(createGaussianRandomNetworkAct, SIGNAL(triggered()), this, SLOT(slotRandomGaussian()));

    createSmallWorldRandomNetworkAct = new QAction(QIcon(":/images/sw.png"), tr("Small World"),	this);
    createSmallWorldRandomNetworkAct-> setShortcut(
                QKeySequence(Qt::CTRL + Qt::Key_R, Qt::CTRL + Qt::Key_W)
                );
    createSmallWorldRandomNetworkAct->setStatusTip(tr("Create a random network with small world properties"));
    createSmallWorldRandomNetworkAct ->
            setWhatsThis(
                tr("Small World \n\n") +
                tr("A Small World, according to the Watts and Strogatz model, "
                   "is a random network with short average path lengths and high clustering coefficient."));
    connect(createSmallWorldRandomNetworkAct, SIGNAL(triggered()), this, SLOT(slotRandomSmallWorldDialog()));

    createScaleFreeRandomNetworkAct = new QAction(
                QIcon(":/images/scalefree.png"), tr("Scale-free"),	this);

    createScaleFreeRandomNetworkAct->setShortcut(
                QKeySequence(Qt::CTRL + Qt::Key_R, Qt::CTRL + Qt::Key_S)
                );
    createScaleFreeRandomNetworkAct->setStatusTip(
                tr("Create a random network with power-law degree distribution."));
    createScaleFreeRandomNetworkAct->
            setWhatsThis(
                tr("Scale-free (power-law)\n\n") +
                tr("A scale-free network is a network whose degree distribution follows a power law."
                   " This method generates random scale-free networks according to the "
                   " Barabási–Albert (BA) model using a preferential attachment mechanism."));
    connect(createScaleFreeRandomNetworkAct, SIGNAL(triggered()),
            this, SLOT(slotRandomScaleFreeDialog()));



    webCrawlerAct = new QAction(QIcon(":/images/spider.png"), tr("Web Crawler"),	this);
    webCrawlerAct->setShortcut(Qt::SHIFT+Qt::Key_C);
    webCrawlerAct->setEnabled(true);
    webCrawlerAct->setStatusTip(tr("Create a network from all links found in a given website"
                                   "Shift+C"));
    webCrawlerAct->setWhatsThis(tr("Web Crawler \n\n"
                                   "A Web crawler is a built-in bot, which "
                                   "starts with a given URL (website or webpage) "
                                   "to visit. As the algorithm crawls this webpage, "
                                   "it identifies all the links in the page and adds "
                                   "them to a list of URLs (called frontier). "
                                   "Then, all the URLs from the frontier are "
                                   "recursively visited. You must provide maximum "
                                   "recursion level (how many URLs from the frontier "
                                   "will be visited) and maximum running time, along "
                                   "with the initial web address..."));
    connect(webCrawlerAct, SIGNAL(triggered()), this, SLOT(slotNetworkWebCrawlerDialog()));


    /**
    Edit menu actions
    */

    editRelationNextAct = new QAction(QIcon(":/images/nextrelation.png"),
                                  tr("Next Relation"),  this);
    editRelationNextAct->setShortcut(Qt::ALT + Qt::Key_Right);
    editRelationNextAct->setToolTip(tr("Goto next graph relation (ALT+Right)"));
    editRelationNextAct->setStatusTip(tr("Loads the next relation of the network (if any)."));
    editRelationNextAct->setWhatsThis(tr("Next Relation\n\nLoads the next relation of the network (if any)"));

    editRelationPreviousAct = new QAction(QIcon(":/images/prevrelation.png"),
                                      tr("Previous Relation"),  this);
    editRelationPreviousAct->setShortcut(Qt::ALT + Qt::Key_Left);
    editRelationPreviousAct->setToolTip(
                tr("Goto previous graph relation (ALT+Left)"));
    editRelationPreviousAct->setStatusTip(
                tr("Loads the previous relation of the network (if any)."));
    editRelationPreviousAct->setWhatsThis(
                tr("Previous Relation\n\n"
                   "Loads the previous relation of the network (if any)"));

    editRelationAddAct = new QAction(QIcon(":/images/addrelation.png"),
                                      tr("Add New Relation"),  this);
    editRelationAddAct->setShortcut(Qt::ALT + Qt::CTRL + Qt::Key_N);
    editRelationAddAct->setToolTip(
                tr("Add a new relation to the active graph (Ctrl+Shift+N)"));
    editRelationAddAct->setStatusTip(
                tr("Adds a new relation to the network. "
                   "Nodes will be preserved, edges will be removed. "));
    editRelationAddAct->setWhatsThis(
                tr("Add New Relation\n\n"
                   "Adds a new relation to the active network. "
                   "Nodes will be preserved, edges will be removed. "));


    zoomInAct = new QAction(QIcon(":/images/zoomin.png"), tr("Zoom In"), this);
    zoomInAct->setStatusTip(tr("Zoom in. Better, use the canvas button or press Ctrl++ or press Cltr and use mouse wheel."));
    zoomInAct->setToolTip(tr("Zoom in. Better, use the canvas button or (Ctrl++)"));
    zoomInAct->setWhatsThis(tr("Zoom In.\n\nZooms in the actual network"));
    connect(zoomInAct, SIGNAL(triggered()), graphicsWidget, SLOT( zoomIn()) );

    zoomOutAct = new QAction(QIcon(":/images/zoomout.png"), tr("Zoom Out"), this);
    zoomOutAct->setStatusTip(tr("Zoom out. Better, use the canvas button or press Ctrl+- or press Cltr and use mouse wheel."));
    zoomOutAct->setToolTip(tr("Zoom in. Better, use the canvas button or (Ctrl+-)"));
    zoomOutAct->setWhatsThis(tr("Zoom Out.\n\nZooms out of the actual network"));
    connect(zoomOutAct, SIGNAL(triggered()), graphicsWidget, SLOT( zoomOut()) );

    editRotateLeftAct = new QAction(QIcon(":/images/rotateleft.png"), tr("Rotate counterclockwise"), this);
    editRotateLeftAct->setToolTip(tr("Rotate counterclockwise. Better, use the canvas button or (Ctrl+Left Arrow)"));
    editRotateLeftAct->setStatusTip(tr("Rotate counterclockwise. Better, use the canvas button or Ctrl+Left Arrow"));
    editRotateLeftAct ->setWhatsThis(tr("Rotates the network counterclockwise (Ctrl+Left Arrow)"));
    connect(editRotateLeftAct, SIGNAL(triggered()), graphicsWidget, SLOT( rotateLeft()) );

    editRotateRightAct = new QAction(QIcon(":/images/rotateright.png"), tr("Rotate clockwise"), this);
    editRotateRightAct->setStatusTip(tr("Rotate clockwise. Better, use the canvas button or (Ctrl+Right Arrow)"));
    editRotateRightAct->setToolTip(tr("Rotate clockwise. Better, use the canvas button or (Ctrl+Right Arrow)"));
    editRotateRightAct ->setWhatsThis(tr("Rotates the network clockwise (Ctrl+Right Arrow)"));
    connect(editRotateRightAct, SIGNAL(triggered()), graphicsWidget, SLOT( rotateRight()) );

    editResetSlidersAct = new QAction(QIcon(":/images/reset.png"), tr("Reset Zoom and Rotation"), this);
    editResetSlidersAct->setStatusTip(tr("Reset zoom and rotation to zero (Ctrl+0)"));
    editResetSlidersAct->setToolTip(tr("Reset zoom and rotation to zero (Ctrl+0)"));
    editResetSlidersAct->setWhatsThis(tr("Reset zoom and rotation to zero (Ctrl+0)"));
    connect(editResetSlidersAct, SIGNAL(triggered()), graphicsWidget, SLOT( reset()) );


    editNodeSelectAllAct = new QAction(QIcon(":/images/selectall.png"), tr("Select All"), this);
    editNodeSelectAllAct->setShortcut(QKeySequence(Qt::CTRL + Qt::Key_A));
    editNodeSelectAllAct->setStatusTip(tr("Select all nodes"));
    editNodeSelectAllAct->setWhatsThis(tr("Select All\n\nSelects all nodes in the network"));
    connect(editNodeSelectAllAct, SIGNAL(triggered()), this, SLOT(slotEditNodeSelectAll()));

    editNodeSelectNoneAct = new QAction(QIcon(":/images/selectnone.png"), tr("Deselect All"), this);
    editNodeSelectNoneAct->setShortcut(QKeySequence(Qt::CTRL + Qt::SHIFT + Qt::Key_A));
    editNodeSelectNoneAct->setStatusTip(tr("Deselect all nodes"));
    editNodeSelectNoneAct->setWhatsThis(tr("Deselect all\n\n Clears the node selection"));
    connect(editNodeSelectNoneAct, SIGNAL(triggered()), this, SLOT(slotEditNodeSelectNone()));

    editNodeFindAct = new QAction(QIcon(":/images/find.png"), tr("Find Node"), this);
    editNodeFindAct->setShortcut(Qt::CTRL + Qt::Key_F);
    editNodeFindAct->setStatusTip(tr("Find and highlight a node by number or label. "
                                 "Press Ctrl+F again to undo."));
    editNodeFindAct->setWhatsThis(tr("Find Node\n\nFinds a node with a given number or label and doubles its size. Ctrl+F again resizes back the node"));
    connect(editNodeFindAct, SIGNAL(triggered()), this, SLOT(slotEditNodeFind()) );

    editNodeAddAct = new QAction(QIcon(":/images/add.png"), tr("Add Node"), this);
    editNodeAddAct->setShortcut(Qt::CTRL + Qt::Key_Period);
    editNodeAddAct->setStatusTip(tr("Add a new node"));
    editNodeAddAct->setWhatsThis(tr("Add Node\n\n"
                                    "Adds a new node to the active network"));
    connect(editNodeAddAct, SIGNAL(triggered()), this, SLOT(slotEditNodeAdd()));

    editNodeRemoveAct = new QAction(QIcon(":/images/remove.png"),tr("Remove Node"), this);
    editNodeRemoveAct ->setShortcut(Qt::CTRL + Qt::ALT + Qt::Key_Period);
    //Single key shortcuts with backspace or del do no work in Mac http://goo.gl/7hz7Dx
    editNodeRemoveAct->setStatusTip(tr("Remove a node"));
    editNodeRemoveAct->setWhatsThis(tr("Remove Node\n\n"
                                       "Removes an existing node from the network"));
    connect(editNodeRemoveAct, SIGNAL(triggered()), this, SLOT(slotEditNodeRemove()));

    editNodePropertiesAct = new QAction(QIcon(":/images/properties.png"),tr("Selected Node Properties"), this);
    editNodePropertiesAct ->setShortcut(Qt::CTRL + Qt::SHIFT + Qt::Key_Period );
    editNodePropertiesAct->setStatusTip(tr("Change the basic properties of the selected node(s) -- "
                                           "There must be some nodes on the canvas!"));
    editNodePropertiesAct->setWhatsThis(tr("Selected Node Properties\n\n"
                                           "If there are some nodes on the canvas, "
                                           " opens a properties dialog to edit "
                                           "their label, size, color, shape etc. \n"
                                           "You must have some node selected."));
    connect(editNodePropertiesAct, SIGNAL(triggered()), this, SLOT(slotEditNodePropertiesDialog()));


    editNodeColorAll = new QAction(QIcon(":/images/nodecolor.png"), tr("Change All Nodes Color (this session)"),	this);
    editNodeColorAll->setStatusTip(tr("Choose a new color for all nodes (in this session only)."));
    editNodeColorAll->setWhatsThis(tr("Nodes Color\n\n"
                                      "Changes all nodes color at once. \n"
                                      "This setting will apply to this session only. \n"
                                      "To permanently change it, use Settings & Preferences"));
    connect(editNodeColorAll, SIGNAL(triggered()), this, SLOT(slotEditNodeColorAll()) );

    editNodeSizeAllAct = new QAction(QIcon(":/images/resize.png"), tr("Change All Nodes Size (this session)"),	this);
    editNodeSizeAllAct->setStatusTip(tr("Change the size of all nodes (in this session only)"));
    editNodeSizeAllAct->setWhatsThis(tr("Nodes Size\n\n"
                                        "Click to select and apply a new size for all nodes at once. \n"
                                        "This setting will apply to this session only. \n"
                                        "To permanently change it, use Settings & Preferences"));
    connect(editNodeSizeAllAct, SIGNAL(triggered()), this, SLOT(slotEditNodeSizeAll()) );

    editNodeShapeAll = new QAction( tr("Change All Nodes Shape (this session)"),	this);
    editNodeShapeAll->setStatusTip(tr("Change the shape of all nodes (this session only)"));
    editNodeShapeAll->setWhatsThis(tr("Nodes Shape\n\n"
                                      "Click to select and apply a new shape for all nodes at once."
                                      "This setting will apply to this session only. \n"
                                      "To permanently change it, use Settings & Preferences"));
    connect(editNodeShapeAll, SIGNAL(triggered()), this, SLOT(slotEditNodeShape()) );


    editNodeNumbersSizeAct = new QAction( tr("Change All Node Numbers Size (this session)"),	this);
    editNodeNumbersSizeAct->setStatusTip(tr("Change the font size of the numbers of all nodes"
                                            "(in this session only)"));
    editNodeNumbersSizeAct->setWhatsThis(tr("Node Numbers Size\n\n"
                                            "Click to select and apply a new font size for all node numbers"
                                            "This setting will apply to this session only. \n"
                                            "To permanently change it, use Settings & Preferences"));
    connect(editNodeNumbersSizeAct, SIGNAL(triggered()),
            this, SLOT( slotEditNodeNumberSize(  )) );


    editNodeNumbersColorAct = new QAction( tr("Change All Node Numbers Color (this session)"),	this);
    editNodeNumbersColorAct->setStatusTip(tr("Change the color of the numbers of all nodes."
                                              "(in this session only)"));
    editNodeNumbersColorAct->setWhatsThis(tr("Node Numbers Color\n\n"
                                              "Click to select and apply a new color "
                                              "to all node numbers."
                                              "This setting will apply to this session only. \n"
                                              "To permanently change it, use Settings & Preferences"));
    connect(editNodeNumbersColorAct, SIGNAL(triggered()), this, SLOT(slotEditNodeNumbersColor()));

    editNodeLabelsSizeAct = new QAction( tr("Change All Node Labels Size (this session)"), this);
    editNodeLabelsSizeAct->setStatusTip(tr("Change the font size of the labels of all nodes"
                                           "(this session only)"));
    editNodeLabelsSizeAct->setWhatsThis(tr("Node Labels Size\n\n"
                                           "Click to select and apply a new font-size to all node labels"
                                           "This setting will apply to this session only. \n"
                                           "To permanently change it, use Settings & Preferences"));
    connect(editNodeLabelsSizeAct, SIGNAL(triggered()), this, SLOT(slotEditNodeLabelSize()) );

    editNodeLabelsColorAct = new QAction( tr("Change All Node Labels Color (this session)"),	this);
    editNodeLabelsColorAct->setStatusTip(tr("Change the color of the labels of all nodes "
                                             "(for this session only)"));
    editNodeLabelsColorAct->setWhatsThis(tr("Labels Color\n\n"
                                             "Click to select and apply a new color to all node labels."
                                             "This setting will apply to this session only. \n"
                                             "To permanently change it, use Settings & Preferences"));
    connect(editNodeLabelsColorAct, SIGNAL(triggered()), this, SLOT(slotEditNodeLabelsColor()));

    editEdgeAddAct = new QAction(QIcon(":/images/plines.png"), tr("Add Edge (arc)"),this);
    editEdgeAddAct->setShortcut(Qt::CTRL + Qt::Key_Slash);
    editEdgeAddAct->setStatusTip(tr("Add a directed edge (arc) from a node to another"));
    editEdgeAddAct->setWhatsThis(tr("Add Edge\n\nAdds a directed edge (arc) from a node to another"));
    connect(editEdgeAddAct, SIGNAL(triggered()), this, SLOT(slotEditEdgeAdd()));

    editEdgeRemoveAct = new QAction(QIcon(":/images/disconnect.png"), tr("Remove Edge"), this);
    editEdgeRemoveAct ->setShortcut(Qt::CTRL + Qt::ALT + Qt::Key_Slash);
    editEdgeRemoveAct->setStatusTip(tr("Remove an Edge"));
    editEdgeRemoveAct->setWhatsThis(tr("Remove Edge\n\n"
                                       "Removes an Edge from the network."
                                       "If an edge has been clicked previously "
                                       "it is removed. "
                                       "Otherwise, it asks for source and target "
                                       "nodes"));
    connect(editEdgeRemoveAct, SIGNAL(triggered()), this, SLOT(slotEditEdgeRemove()));

    editEdgeLabelAct = new QAction(QIcon(":/images/letters.png"), tr("Change Edge Label"), this);
    editEdgeLabelAct->setStatusTip(tr("Change the Label of an Edge"));
    editEdgeLabelAct->setWhatsThis(tr("Change Edge Label\n\n"
                                      "Changes the label of an Edge"));
    connect(editEdgeLabelAct, SIGNAL(triggered()), this, SLOT(slotEditEdgeLabel()));


    editEdgeColorAct = new QAction(QIcon(":/images/colorize.png"),tr("Change Edge Color"),	this);
    editEdgeColorAct->setStatusTip(tr("Change the Color of an Edge"));
    editEdgeColorAct->setWhatsThis(tr("Change Edge Color\n\n"
                                      "Changes the Color of an Edge"));
    connect(editEdgeColorAct, SIGNAL(triggered()), this, SLOT(slotEditEdgeColor()));

    editEdgeWeightAct = new QAction(QIcon(":/images/edgeweight.png") ,tr("Change Edge Weight"), this);
    editEdgeWeightAct->setStatusTip(tr("Change the weight of an Edge"));
    editEdgeWeightAct->setWhatsThis(tr("Edge Weight\n\n"
                                       "Changes the Weight of an Edge"));
    connect(editEdgeWeightAct, SIGNAL(triggered()), this, SLOT(slotEditEdgeWeight()));

    editEdgeColorAllAct = new QAction( tr("Change All Edges Color"), this);
    editEdgeColorAllAct->setStatusTip(tr("Change the color of all Edges."));
    editEdgeColorAllAct->setWhatsThis(tr("All Edges Color\n\n"
                                         "Changes the color of all Edges"));
    connect(editEdgeColorAllAct, SIGNAL(triggered()), this, SLOT(slotEditEdgeColorAll()));

    editEdgeSymmetrizeAllAct= new QAction(QIcon(":/images/symmetrize.png"), tr("Symmetrize Edges"), this);
    editEdgeSymmetrizeAllAct ->setShortcut(QKeySequence(Qt::CTRL + Qt::Key_E, Qt::CTRL + Qt::Key_S));
    editEdgeSymmetrizeAllAct->setStatusTip(tr("Make all arcs reciprocal (thus, a symmetric graph)."));
    editEdgeSymmetrizeAllAct->setWhatsThis(
                tr("Symmetrize Edges\n\n"
                   "Makes all directed arcs reciprocal. \n"
                   "If there is an arc from node A to node B \n"
                   "then a new arc from node B to node A is created \n"
                   "with the same weight"
                   "The result is a symmetric network"));
    connect(editEdgeSymmetrizeAllAct, SIGNAL(triggered()), this, SLOT(slotEditEdgeSymmetrizeAll()));

    editEdgeUndirectedAllAct= new QAction( tr("Undirected Edges"), this);
    editEdgeUndirectedAllAct ->setShortcut(QKeySequence(Qt::CTRL + Qt::Key_E, Qt::CTRL + Qt::Key_U));
    editEdgeUndirectedAllAct->setStatusTip(tr("Tranform all arcs to undirected edges (thus, an undirected graph)."));
    editEdgeUndirectedAllAct->setWhatsThis(
                tr("Undirected Edges\n\n"
                   "Tranforms all directed arcs to undirected edges. \n"
                   "The result is a undirected and symmetric network"));
    editEdgeUndirectedAllAct -> setCheckable(true);
    editEdgeUndirectedAllAct -> setChecked(false);
    connect(editEdgeUndirectedAllAct, SIGNAL(toggled(bool)),
            this, SLOT(slotEditEdgeUndirectedAll(bool)));


    transformNodes2EdgesAct = new QAction( tr("Transform Nodes to Edges"),this);
    transformNodes2EdgesAct->setStatusTip(tr("Transforms the network so that "
                                             "nodes become Edges and vice versa"));
    transformNodes2EdgesAct->setWhatsThis(tr("Transform Nodes EdgesAct\n\n"
                                             "Transforms network so that nodes become Edges and vice versa"));
    connect(transformNodes2EdgesAct, SIGNAL(triggered()),
            this, SLOT(slotTransformNodes2Edges()));



    filterNodesAct = new QAction(tr("Filter Nodes"), this);
    filterNodesAct -> setEnabled(false);
    //filterNodesAct->setShortcut(QKeySequence(Qt::CTRL + Qt::Key_X, Qt::CTRL + Qt::Key_F));
    filterNodesAct->setStatusTip(tr("Filters Nodes of some value out of the network"));
    filterNodesAct->setWhatsThis(tr("Filter Nodes\n\n"
                                    "Filters Nodes of some value out of the network."));
    connect(filterNodesAct, SIGNAL(triggered()), this, SLOT(slotFilterNodes()));

    filterIsolateNodesAct = new QAction(tr("Filter Isolate Nodes"), this);
    filterIsolateNodesAct -> setEnabled(true);
    filterIsolateNodesAct -> setCheckable(true);
    filterIsolateNodesAct -> setChecked(false);
    filterIsolateNodesAct -> setShortcut(QKeySequence(Qt::CTRL + Qt::Key_X, Qt::CTRL + Qt::Key_F));
    filterIsolateNodesAct -> setStatusTip(tr("Filters nodes with no edges"));
    filterIsolateNodesAct -> setWhatsThis(tr("Filter Isolate Nodes\n\n "
                                             "Enables or disables displaying of isolate nodes. Isolate nodes are those with no edges..."));
    connect(filterIsolateNodesAct, SIGNAL(toggled(bool)),
            this, SLOT(slotFilterIsolateNodes(bool)));

    filterEdgesAct = new QAction(tr("Filter Edges by Weight"), this);
    filterEdgesAct -> setEnabled(true);
    filterEdgesAct -> setShortcut(QKeySequence(Qt::CTRL + Qt::Key_E, Qt::CTRL + Qt::Key_F));
    filterEdgesAct -> setStatusTip(tr("Filters Edges of some weight out of the network"));
    filterEdgesAct -> setWhatsThis(tr("Filter Edges\n\n"
                                      "Filters Edge of some specific weight out of the network."));
    connect(filterEdgesAct , SIGNAL(triggered()),
            this, SLOT(slotShowFilterEdgesDialog()));





    /**
    Layout menu actions
    */
    strongColorationAct = new QAction ( tr("Strong Structural"), this);
    strongColorationAct -> setStatusTip( tr("Nodes are assigned the same color if they have identical in and out neighborhoods") );
    strongColorationAct -> setWhatsThis( tr("Click this to colorize nodes; Nodes are assigned the same color if they have identical in and out neighborhoods"));
    connect(strongColorationAct, SIGNAL(triggered() ), this, SLOT(slotColorationStrongStructural()) );

    regularColorationAct = new QAction ( tr("Regular"), this);
    regularColorationAct ->
            setStatusTip(
                tr("Nodes are assigned the same color if they have "
                   "neighborhoods of the same set of colors") );
    regularColorationAct
            -> setWhatsThis(
                tr("Click this to colorize nodes; "
                   "Nodes are assigned the same color if they have neighborhoods "
                   "of the same set of colors"));
    connect(regularColorationAct, SIGNAL(triggered() ), this, SLOT(slotColorationRegular()) );//TODO

    randLayoutAct = new QAction( tr("Random"),this);
    randLayoutAct -> setShortcut(Qt::CTRL+Qt::SHIFT+Qt::Key_0);
    randLayoutAct -> setStatusTip(tr("Repositions all nodes in random places"));
    randLayoutAct -> setWhatsThis(tr("Random Layout\n\n Repositions all nodes in random places"));
    connect(randLayoutAct, SIGNAL(triggered()), this, SLOT(slotLayoutRandom()));


    randCircleLayoutAct = new QAction(tr("Random Circles"),	this);
    randCircleLayoutAct -> setShortcut(Qt::CTRL+Qt::ALT+Qt::Key_0);
    randCircleLayoutAct ->setStatusTip(tr("Repositions the nodes randomly on circles"));
    randCircleLayoutAct->
            setWhatsThis(
                tr("Random Circles Layout\n\n Repositions the nodes randomly on circles"));
    connect(randCircleLayoutAct, SIGNAL(triggered()), this, SLOT(slotLayoutCircularRandom()));


    layoutCircular_DC_Act = new QAction( tr("Degree Centrality"),	this);
    layoutCircular_DC_Act ->setShortcut(tr("Ctrl+Alt+1"));
    layoutCircular_DC_Act
            ->setStatusTip(
                tr("Layout all nodes on concentric circles of radius inversely "
                    "proportional to their Degree Centrality."));
    layoutCircular_DC_Act->
            setWhatsThis(
                tr( "Degree Centrality Circular Layout\n\n "
                    "Repositions all nodes on concentric circles of radius "
                    "inversely proportional to their Degree Centrality"
                    "Nodes with higher DC score are closer to the centre."
                    )
                );
    connect(layoutCircular_DC_Act, SIGNAL(triggered()),
            this, SLOT(slotLayoutCircularByProminenceIndex()) );

    layoutCircular_CC_Act = new QAction( tr("Closeness Centrality"), this);
    layoutCircular_CC_Act ->setShortcut(tr("Ctrl+Alt+2"));
    layoutCircular_CC_Act
            -> setStatusTip(
                tr("Layout all nodes on concentric circles of radius inversely "
                    "proportional to their CC index."));
    layoutCircular_CC_Act->
            setWhatsThis(
                tr( "Closeness Centrality Circular Layout\n\n "
                    "Repositions all nodes on concentric circles of radius "
                    "inversely proportional to their CC index."
                    "Nodes having higher CC score are closer to the centre."
                    ));
    connect(layoutCircular_CC_Act, SIGNAL(triggered()),
            this, SLOT(slotLayoutCircularByProminenceIndex()));


    layoutCircular_IRCC_Act = new QAction(
                tr("Influence Range Closeness Centrality"),	this);
    layoutCircular_IRCC_Act ->setShortcut(tr("Ctrl+Alt+3"));
    layoutCircular_IRCC_Act
            ->setStatusTip(
                tr(
                   "Layout all nodes on concentric circles of radius inversely "
                    "proportional to their IRCC index."));
    layoutCircular_IRCC_Act->
            setWhatsThis(
                tr(
                    "Influence Range Closeness Centrality Circular Layout\n\n "
                    "Repositions all nodes on concentric circles of radius "
                    "inversely proportional to their IRCC index."
                    "Nodes having higher IRCC score are closer to the centre."
                    ));
    connect(layoutCircular_IRCC_Act, SIGNAL(triggered()),
            this, SLOT(slotLayoutCircularByProminenceIndex()));

    layoutCircular_BC_Act = new QAction( tr("Betweenness Centrality"), this);
    layoutCircular_BC_Act ->setShortcut(tr("Ctrl+Alt+4"));
    layoutCircular_BC_Act ->setStatusTip(
                tr(
                   "Layout all nodes on concentric circles of radius inversely "
                    "proportional to their BC index."));
    layoutCircular_BC_Act->
            setWhatsThis(
                tr(
                    "Betweenness Centrality Circular Layout\n\n "
                    "Repositions all nodes on concentric circles of radius "
                    "inversely proportional to their BC index."
                    "Nodes having higher BC score are closer to the centre."
                    ));
    connect(layoutCircular_BC_Act, SIGNAL(triggered()),
            this, SLOT(slotLayoutCircularByProminenceIndex()));

    layoutCircular_SC_Act = new QAction( tr("Stress Centrality"),	this);
    layoutCircular_SC_Act ->setShortcut(tr("Ctrl+Alt+5"));
    layoutCircular_SC_Act ->setStatusTip(
                tr(
                   "Layout all nodes on concentric circles of radius inversely "
                    "proportional to their SC index."));
    layoutCircular_SC_Act->
            setWhatsThis(
                tr(
                    "Stress Centrality Circular Layout\n\n "
                    "Repositions all nodes on concentric circles of radius "
                    "inversely proportional to their SC index."
                    "Nodes having higher SC score are closer to the centre."
                    ));
    connect(layoutCircular_SC_Act, SIGNAL(triggered()),
            this, SLOT(slotLayoutCircularByProminenceIndex()));

    layoutCircular_EC_Act = new QAction( tr("Eccentricity Centrality"),	this);
    layoutCircular_EC_Act ->setShortcut(tr("Ctrl+Alt+6"));
    layoutCircular_EC_Act ->setStatusTip(
                tr(
                   "Layout all nodes on concentric circles of radius inversely "
                    "proportional to their EC index."));
    layoutCircular_EC_Act->
            setWhatsThis(
                tr(
                    "Eccentricity Centrality Circular Layout\n\n "
                    "Repositions all nodes on concentric circles of radius "
                    "inversely proportional to their EC index."
                    "Nodes having higher EC score are closer to the centre."
                    ));
    connect(layoutCircular_EC_Act, SIGNAL(triggered()),
            this, SLOT(slotLayoutCircularByProminenceIndex()));


    layoutCircular_PC_Act = new QAction( tr("Power Centrality"),	this);
    layoutCircular_PC_Act ->setShortcut(tr("Ctrl+Alt+7"));
    layoutCircular_PC_Act ->setStatusTip(
                tr(
                   "Layout all nodes on concentric circles of radius inversely "
                    "proportional to their PC index."));
    layoutCircular_PC_Act->
            setWhatsThis(
                tr(
                    "Power Centrality Circular Layout\n\n "
                    "Repositions all nodes on concentric circles of radius "
                    "inversely proportional to their PC index."
                    "Nodes having higher PC score are closer to the centre."
                    ));
    connect(layoutCircular_PC_Act, SIGNAL(triggered()),
            this, SLOT(slotLayoutCircularByProminenceIndex()));


    layoutCircular_IC_Act = new QAction( tr("Information Centrality"),	this);
    layoutCircular_IC_Act ->setEnabled(true);
    layoutCircular_IC_Act ->setShortcut(tr("Ctrl+Alt+8"));
    layoutCircular_IC_Act ->setStatusTip(
                tr(
                   "Layout all nodes on concentric circles of radius inversely "
                    "proportional to their IC index."));
    layoutCircular_IC_Act->
            setWhatsThis(
                tr(
                    "Information Centrality Circular Layout\n\n "
                    "Repositions all nodes on concentric circles of radius "
                    "inversely proportional to their IC index."
                    "Nodes having higher IC score are closer to the centre."
                    ));
    connect(layoutCircular_IC_Act, SIGNAL(triggered()),
            this, SLOT(slotLayoutCircularByProminenceIndex()));


    layoutCircular_DP_Act = new QAction( tr("Degree Prestige"),	this);
    layoutCircular_DP_Act ->setShortcut(tr("Ctrl+Alt+I"));
    layoutCircular_DP_Act ->setStatusTip(
                tr(
                   "Layout all nodes on concentric circles of radius inversely "
                    "proportional to their DP index."));
    layoutCircular_DP_Act->
            setWhatsThis(
                tr(
                    "Degree Prestige Circular Layout\n\n "
                    "Repositions all nodes on concentric circles of radius "
                    "inversely proportional to their DP index."
                    "Nodes having higher DP score are closer to the centre."
                    ));
    connect(layoutCircular_DP_Act, SIGNAL(triggered()),
            this, SLOT(slotLayoutCircularByProminenceIndex()));

    layoutCircular_PRP_Act = new QAction( tr("PageRank Prestige"),	this);
    layoutCircular_PRP_Act ->setEnabled(true);
    layoutCircular_PRP_Act ->setShortcut(tr("Ctrl+Alt+K"));
    layoutCircular_PRP_Act ->setStatusTip(
                tr(
                   "Layout all nodes on concentric circles of radius inversely "
                    "proportional to their PRP index."));
    layoutCircular_PRP_Act->
            setWhatsThis(
                tr(
                    "PageRank Prestige Circular Layout\n\n "
                    "Repositions all nodes on concentric circles of radius "
                    "inversely proportional to their PRP index."
                    "Nodes having higher PRP score are closer to the centre."
                    ));
    connect(layoutCircular_PRP_Act, SIGNAL(triggered()),
            this, SLOT(slotLayoutCircularByProminenceIndex()));


    layoutCircular_PP_Act = new QAction( tr("Proximity Prestige"),	this);
    layoutCircular_PP_Act ->setShortcut(tr("Ctrl+Alt+Y"));
    layoutCircular_PP_Act ->setStatusTip(
                tr(
                   "Layout all nodes on concentric circles of radius inversely "
                    "proportional to their PP index."));
    layoutCircular_PP_Act->
            setWhatsThis(
                tr(
                    "Proximity Prestige Circular Layout\n\n "
                    "Repositions all nodes on concentric circles of radius "
                    "inversely proportional to their PP index."
                    "Nodes having higher PP score are closer to the centre."
                    ));
    connect(layoutCircular_PP_Act, SIGNAL(triggered()),
            this, SLOT(slotLayoutCircularByProminenceIndex()));



    layoutGuidesAct = new QAction(QIcon(":/images/gridlines.png"), tr("Layout GuideLines"), this);
    layoutGuidesAct ->setStatusTip(tr("Toggles layout guidelines on or off."));
    layoutGuidesAct->setWhatsThis(tr("Layout Guidelines\n\n"
                                     "Layout Guidelines are circular or horizontal lines \n"
                                     "usually created when embedding prominence-based \n"
                                     "visualization models on the network.\n"
                                     "Disable this checkbox to hide guidelines"));
    layoutGuidesAct->setCheckable(true);
    layoutGuidesAct->setChecked(true);



    layoutLevel_DC_Act = new QAction( tr("Degree Centrality"),	this);
    layoutLevel_DC_Act ->setShortcut(tr("Ctrl+Shift+1"));
    layoutLevel_DC_Act
            ->setStatusTip(
                tr(
                    "Layout nodes on horizontal levels of height "
                     "proportional to their DC index."));
    layoutLevel_DC_Act->
             setWhatsThis(
                 tr(
                     "Degree Centrality Levels Layout\n\n "
                     "Repositions all nodes on horizontal levels of height"
                     "proportional to their DC index."
                     "Nodes having higher DC score are closer to the top.\n\n"
                    )
                );
    connect(layoutLevel_DC_Act, SIGNAL(triggered()),
            this, SLOT(slotLayoutLevelByProminenceIndex()) );

    layoutLevel_CC_Act = new QAction( tr("Closeness Centrality"), this);
    layoutLevel_CC_Act ->setShortcut(tr("Ctrl+Shift+2"));
    layoutLevel_CC_Act
            -> setStatusTip(
                tr(
                    "Layout nodes on horizontal levels of height "
                     "proportional to their CC index."));
    layoutLevel_CC_Act->
             setWhatsThis(
                 tr(
                     "Closeness Centrality Levels Layout\n\n "
                     "Repositions all nodes on horizontal levels of height"
                     "proportional to their CC index."
                     "Nodes having higher CC score are closer to the top.\n\n"
                     "This layout can be computed only for connected graphs. "
                    ));
    connect(layoutLevel_CC_Act, SIGNAL(triggered()),
            this, SLOT(slotLayoutLevelByProminenceIndex()));


    layoutLevel_IRCC_Act = new QAction(
                tr("Influence Range Closeness Centrality"),	this);
    layoutLevel_IRCC_Act ->setShortcut(tr("Ctrl+Shift+3"));
    layoutLevel_IRCC_Act
            ->setStatusTip(
                tr(
                    "Layout nodes on horizontal levels of height "
                     "proportional to their IRCC index."));
    layoutLevel_IRCC_Act->
             setWhatsThis(
                 tr(
                     "Influence Range Closeness Centrality Levels Layout\n\n "
                     "Repositions all nodes on horizontal levels of height"
                     "proportional to their IRCC index."
                     "Nodes having higher IRCC score are closer to the top.\n\n"
                     "This layout can be computed for not connected graphs. "
                    ));
    connect(layoutLevel_IRCC_Act, SIGNAL(triggered()),
            this, SLOT(slotLayoutLevelByProminenceIndex()));

    layoutLevel_BC_Act = new QAction( tr("Betweenness Centrality"), this);
    layoutLevel_BC_Act ->setShortcut(tr("Ctrl+Shift+4"));
    layoutLevel_BC_Act ->setStatusTip(
                tr(
                    "Layout nodes on horizontal levels of height "
                     "proportional to their BC index."));
    layoutLevel_BC_Act->
             setWhatsThis(
                 tr(
                     "Betweenness Centrality Levels Layout\n\n "
                     "Repositions all nodes on horizontal levels of height"
                     "proportional to their BC index."
                     "Nodes having higher BC score are closer to the top."
                    ));
    connect(layoutLevel_BC_Act, SIGNAL(triggered()),
            this, SLOT(slotLayoutLevelByProminenceIndex()));

    layoutLevel_SC_Act = new QAction( tr("Stress Centrality"),	this);
    layoutLevel_SC_Act ->setShortcut(tr("Ctrl+Shift+5"));
    layoutLevel_SC_Act ->setStatusTip(
                tr(
                    "Layout nodes on horizontal levels of height "
                     "proportional to their SC index."));
    layoutLevel_SC_Act->
             setWhatsThis(
                 tr(
                     "Stress Centrality Levels Layout\n\n "
                     "Repositions all nodes on horizontal levels of height"
                     "proportional to their SC index."
                     "Nodes having higher SC score are closer to the top."
                    ));
    connect(layoutLevel_SC_Act, SIGNAL(triggered()),
            this, SLOT(slotLayoutLevelByProminenceIndex()));

    layoutLevel_EC_Act = new QAction( tr("Eccentricity Centrality"),	this);
    layoutLevel_EC_Act ->setShortcut(tr("Ctrl+Shift+6"));
    layoutLevel_EC_Act ->setStatusTip(
                tr(
                    "Layout nodes on horizontal levels of height "
                     "proportional to their EC index."));
    layoutLevel_EC_Act->
             setWhatsThis(
                 tr(
                     "Eccentricity Centrality Levels Layout\n\n "
                     "Repositions all nodes on horizontal levels of height"
                     "proportional to their EC index."
                     "Nodes having higher EC score are closer to the top."
                    ));
    connect(layoutLevel_EC_Act, SIGNAL(triggered()),
            this, SLOT(slotLayoutLevelByProminenceIndex()));


    layoutLevel_PC_Act = new QAction( tr("Power Centrality"),	this);
    layoutLevel_PC_Act ->setShortcut(tr("Ctrl+Shift+7"));
    layoutLevel_PC_Act ->setStatusTip(
                tr(
                    "Layout nodes on horizontal levels of height "
                     "proportional to their PC index."));
    layoutLevel_PC_Act->
             setWhatsThis(
                 tr(
                     "Power Centrality Levels Layout\n\n "
                     "Repositions all nodes on horizontal levels of height"
                     "proportional to their PC index."
                     "Nodes having higher PC score are closer to the top."
                    ));
    connect(layoutLevel_PC_Act, SIGNAL(triggered()),
            this, SLOT(slotLayoutLevelByProminenceIndex()));


    layoutLevel_IC_Act = new QAction( tr("Information Centrality"),	this);
    layoutLevel_IC_Act ->setEnabled(true);
    layoutLevel_IC_Act ->setShortcut(tr("Ctrl+Shift+8"));
    layoutLevel_IC_Act ->setStatusTip(
                tr(
                    "Layout nodes on horizontal levels of height "
                     "proportional to their IC index."));
    layoutLevel_IC_Act->
             setWhatsThis(
                 tr(
                     "Information Centrality Levels Layout\n\n "
                     "Repositions all nodes on horizontal levels of height"
                     "proportional to their IC index."
                     "Nodes having higher IC score are closer to the top."
                    ));
    connect(layoutLevel_IC_Act, SIGNAL(triggered()),
            this, SLOT(slotLayoutLevelByProminenceIndex()));


    layoutLevel_DP_Act = new QAction( tr("Degree Prestige"),	this);
    layoutLevel_DP_Act ->setShortcut(tr("Ctrl+Shift+I"));
    layoutLevel_DP_Act ->setStatusTip(
                tr(
                   "Layout nodes on horizontal levels of height "
                    "proportional to their DP index."));
    layoutLevel_DP_Act->
            setWhatsThis(
                tr(
                    "Degree Prestige Levels Layout\n\n "
                    "Repositions all nodes on horizontal levels of height"
                    "proportional to their DP index."
                    "Nodes having higher DP score are closer to the top."
                    ));
    connect(layoutLevel_DP_Act, SIGNAL(triggered()),
            this, SLOT(slotLayoutLevelByProminenceIndex()));

    layoutLevel_PRP_Act = new QAction( tr("PageRank Prestige"),	this);
    layoutLevel_PRP_Act ->setEnabled(true);
    layoutLevel_PRP_Act ->setShortcut(tr("Ctrl+Shift+K"));
    layoutLevel_PRP_Act ->setStatusTip(
                tr(
                   "Layout nodes on horizontal levels of height "
                    "proportional to their PRP index."));
    layoutLevel_PRP_Act->
            setWhatsThis(
                tr(
                    "PageRank Prestige Levels Layout\n\n "
                    "Repositions all nodes on horizontal levels of height"
                    "proportional to their PRP index."
                    "Nodes having higher PRP score are closer to the top."
                    ));
    connect(layoutLevel_PRP_Act, SIGNAL(triggered()),
            this, SLOT(slotLayoutLevelByProminenceIndex()));


    layoutLevel_PP_Act = new QAction( tr("Proximity Prestige"),	this);
    layoutLevel_PP_Act ->setEnabled(true);
    layoutLevel_PP_Act ->setShortcut(tr("Ctrl+Shift+Y"));
    layoutLevel_PP_Act ->setStatusTip(
                tr(
                   "Layout nodes on horizontal levels of height "
                    "proportional to their PP index."));
    layoutLevel_PP_Act->
            setWhatsThis(
                tr(
                    "Proximity Prestige Levels Layout\n\n "
                    "Repositions all nodes on horizontal levels of height"
                    "proportional to their PP index."
                    "Nodes having higher PP score are closer to the top."
                    ));
    connect(layoutLevel_PP_Act, SIGNAL(triggered()),
            this, SLOT(slotLayoutLevelByProminenceIndex()));


    springLayoutAct= new QAction(tr("Spring Embedder (Eades)"), this);
    springLayoutAct->setShortcut(tr("Alt+1"));
    springLayoutAct->setStatusTip(tr("All nodes repel each other while the connected ones are attracted as if connected by springs."));
    springLayoutAct->setWhatsThis(tr("Spring Embedder Layout\n\n In this model, nodes are regarded as physical bodies (i.e. electrons) which exert repelling forces to each other, while edges are springs connecting adjacents nodes. Non-adjacent nodes repel each other while connected nodes are The algorithm continues until the system retains an equilibrium state in which all forces cancel each other. "));
    connect(springLayoutAct, SIGNAL(triggered(bool)), this, SLOT(slotLayoutSpringEmbedder()));

    FRLayoutAct= new QAction( tr("Fruchterman-Reingold"),	this);
    FRLayoutAct->setShortcut(tr("Alt+2"));
    FRLayoutAct->setStatusTip(tr("Repelling forces between all nodes, and attracting forces between adjacent nodes."));
    FRLayoutAct->setWhatsThis(tr("Fruchterman-Reingold Layout\n\n Embeds a layout all nodes according to a model in which	repelling forces are used between every pair of nodes, while attracting forces are used only between adjacent nodes. The algorithm continues until the system retains its equilibrium state where all forces cancel each other."));
    connect(FRLayoutAct, SIGNAL(triggered()), this, SLOT(slotLayoutFruchterman()));





    nodeSizesByOutDegreeAct= new QAction(QIcon(":/images/nodeout.png"),
                                         tr("Node sizes by OutDegree"), this);
    nodeSizesByOutDegreeAct->setShortcut(tr("Alt+3"));
    nodeSizesByOutDegreeAct->
            setStatusTip(tr("Resizes all nodes according to their outDegree."));
    nodeSizesByOutDegreeAct
            ->setWhatsThis(tr("Node sizes by OutDegree) \n\n"
                              "Adjusts the size of each node according to its "
                              "OutDegree. The more out-linked a node is, "
                              "the bigger will appear..."));
    nodeSizesByOutDegreeAct->setCheckable(true);
    nodeSizesByOutDegreeAct->setChecked(false);
    connect(nodeSizesByOutDegreeAct, SIGNAL(triggered(bool)),
            this, SLOT(slotLayoutNodeSizesByOutDegree(bool)));

    nodeSizesByInDegreeAct= new QAction(
                QIcon(":/images/nodein.png"),tr("Node sizes by InDegree"), this);
    nodeSizesByInDegreeAct->setShortcut(tr("Alt+4"));
    nodeSizesByInDegreeAct->setStatusTip(
                tr("Resizes all nodes according to their InDegree."));
    nodeSizesByInDegreeAct->
            setWhatsThis(tr("Node sizes by InDegree) \n\n "
                            "This method adjusts the size of each node according "
                            "to its InDegree. The more in-linked a node is, "
                            "the bigger will appear..."));
    nodeSizesByInDegreeAct->setCheckable(true);
    nodeSizesByInDegreeAct->setChecked(false);
    connect(nodeSizesByInDegreeAct, SIGNAL(triggered(bool)),
            this, SLOT(slotLayoutNodeSizesByInDegree(bool)));


    /**
    Analysis menu actions
    */

    symmetryAct = new QAction(
                QIcon(":/images/symmetry.png"), tr("Symmetry Test"), this);
    symmetryAct ->setShortcut(tr("Shift+S"));
    symmetryAct->setStatusTip(tr("Checks whether the network is symmetric or not"));
    symmetryAct->setWhatsThis(
                tr("Symmetry\n\n "
                   "Checks whether the network is symmetric or not. \n"
                   "A network is symmetric when all edges are reciprocal, or, "
                   "in mathematical language, when the adjacency matrix is "
                   "symmetric.")
                );
    connect(symmetryAct, SIGNAL(triggered()), this, SLOT(slotCheckSymmetry()));

    invertAdjMatrixAct = new QAction(
                QIcon(":/images/symmetry.png"), tr("Invert Adjacency Matrix"), this);
    invertAdjMatrixAct ->setShortcut(tr("Shift+I"));
    invertAdjMatrixAct->setStatusTip(tr("Inverts the adjacency matrix"));
    invertAdjMatrixAct->setWhatsThis(tr("Invert  Adjacency Matrix \n\n Inverts the adjacency matrix using linear algebra methods."));
    connect(invertAdjMatrixAct, SIGNAL(triggered()), this, SLOT(slotInvertAdjMatrix()));

    graphDistanceAct = new QAction(
                QIcon(":/images/distance.png"), tr("Distance"), this
                );
    graphDistanceAct ->setShortcut(tr("Ctrl+G"));
    graphDistanceAct->setStatusTip(
                tr("Calculates the length of the shortest path between two nodes..."));
    graphDistanceAct->setWhatsThis(
                tr("Distance\n\n "
                   "In graph theory, the distance (geodesic distance) of two "
                   "nodes is the length (number of edges) of the shortest path "
                   "between them."));
    connect(graphDistanceAct, SIGNAL(triggered()), this, SLOT(slotGraphDistance()));


    distanceMatrixAct = new QAction(QIcon(":/images/dm.png"), tr("Distances Matrix"),this);
    distanceMatrixAct ->setShortcut(tr("Ctrl+Shift+G"));
    distanceMatrixAct->
            setStatusTip(
                tr("The matrix of geodesic distances between all pair of nodes.")
                );
    distanceMatrixAct->
            setWhatsThis(
                tr("Distances Matrix\n\n"
                   "Calculates and displays the matrix of distances between all "
                   "possible pair of nodes in the social network."
                   "A distances matrix is a n x n square matrix, in which the "
                   "(i,j) element is the distance from node i to node j"
                   "The distance of two nodes is the length of the shortest path between them.")
                );
    connect(distanceMatrixAct, SIGNAL(triggered()), this, SLOT( slotDistancesMatrix() ) );

    geodesicsMatrixAct = new QAction(QIcon(":/images/dm.png"), tr("Geodesics Matrix"),this);
    geodesicsMatrixAct ->setShortcut(tr("Ctrl+Alt+G"));
    geodesicsMatrixAct->setStatusTip(tr("The number of geodesic paths between each pair of nodes "));
    geodesicsMatrixAct->setWhatsThis(
                tr(
                    "Geodesics Matrix\n\n"
                    "Displays a n x n square matrix, where the (i,j) element "
                    "is the number of geodesics between node i and node j. "
                    "A geodesic of two nodes is the shortest path between them.")
                );
    connect(geodesicsMatrixAct, SIGNAL(triggered()),
            this, SLOT( slotGeodesicsMatrix()) );

    diameterAct = new QAction(QIcon(":/images/diameter.png"), tr("Diameter"),this);
    diameterAct ->setShortcut(tr("Ctrl+D"));
    diameterAct->setStatusTip(tr("The diameter of the network."));
    diameterAct->setWhatsThis(tr("Diameter\n\n The Diameter of a network is the maximum graph distance (maximum shortest path length) between any two nodes of the network."));
    connect(diameterAct, SIGNAL(triggered()), this, SLOT(slotDiameter()));

    averGraphDistanceAct = new QAction(QIcon(":/images/avdistance.png"), tr("Average Distance"),this);
    averGraphDistanceAct ->setShortcut(tr("Ctrl+B"));
    averGraphDistanceAct->setStatusTip(tr("The average shortest path length."));
    averGraphDistanceAct->setWhatsThis(tr("Average Distance\n\n This the average length of all shortest paths (geodesics) between the connected pair of nodes of the network."));
    connect(averGraphDistanceAct, SIGNAL(triggered()),
            this, SLOT(slotAverageGraphDistance()));

    eccentricityAct = new QAction(QIcon(":/images/eccentricity.png"), tr("Eccentricity"),this);
    eccentricityAct->setShortcut(tr(""));
    eccentricityAct->setStatusTip(tr("Eccentricity indices for each node and group Eccentricity"));
    eccentricityAct->setWhatsThis(tr("Eccentricity\n\n The eccentricity or association number of each node i is the largest geodesic distance (i,j) between node i and every other node j. Therefore, it reflects how far, at most, is each node from every other node. \n\nThis index can be calculated in both graphs and digraphs but is usually best suited for undirected graphs. It can also be calculated in weighted graphs although the weight of each edge (v,u) in E is always considered to be 1."));
    connect(eccentricityAct, SIGNAL(triggered()), this, SLOT(slotEccentricity()));


    connectednessAct = new QAction(QIcon(":/images/distance.png"),  tr("Connectedness"), this);
    connectednessAct ->setShortcut(tr("Ctrl+Shift+C"));
    connectednessAct->setStatusTip(tr("Checks whether the network is a connected "
                                      "graph, a weakly connected digraph or "
                                      "a disconnected graph/digraph..."));
    connectednessAct->setWhatsThis(tr("Connectedness\n\n In graph theory, a "
                                      "graph is <b>connected</b> if there is a "
                                      "path between every pair of nodes. \n"
                                      "A digraph is <b>strongly connected</b> "
                                      "if there the a path from i to j and "
                                      "from j to i for all pairs (i,j).\n"
                                      "A digraph is weakly connected if at least "
                                      "a pair of nodes are joined by a semipath.\n"
                                      "A digraph or a graph is disconnected if "
                                      "at least one node is isolate."
                                      ));
    connect(connectednessAct, SIGNAL(triggered()), this, SLOT(slotConnectedness()));


    walksAct = new QAction(QIcon(":/images/walk.png"), tr("Walks of a given length"),this);
    walksAct->setShortcut(tr("Ctrl+W"));
    walksAct->setStatusTip(tr("The number of walks of a given length between any nodes."));
    walksAct->setWhatsThis(tr("Walks of a given length\n\n A walk is a sequence of alternating vertices and edges such as v<sub>0</sub>e<sub>1</sub>, v<sub>1</sub>e<sub>2</sub>, v<sub>2</sub>e<sub>3</sub>, …, e<sub>k</sub>v<sub>k</sub>, where each edge, e<sub>i</sub> is defined as e<sub>i</sub> = {v<sub>i-1</sub>, v<sub>i</sub>}. This function counts the number of walks of a given length between each pair of nodes, by studying the powers of the sociomatrix.\n "));
    connect(walksAct, SIGNAL(triggered()), this, SLOT(slotWalksOfGivenLength() )  );

    totalWalksAct = new QAction(QIcon(":/images/walk.png"), tr("Total Walks"),this);
    totalWalksAct->setShortcut(tr("Ctrl+Shift+W"));
    totalWalksAct->setStatusTip(tr("Calculates the total number of walks of every possible length between all nodes"));
    totalWalksAct->setWhatsThis(tr("Total Walks\n\n A walk is a sequence of alternating vertices and edges such as v<sub>0</sub>e<sub>1</sub>, v<sub>1</sub>e<sub>2</sub>, v<sub>2</sub>e<sub>3</sub>, …, e<sub>k</sub>v<sub>k</sub>, where each edge, e<sub>i</sub> is defined as e<sub>i</sub> = {v<sub>i-1</sub>, v<sub>i</sub>}. This function counts the number of walks of any length between each pair of nodes, by studying the powers of the sociomatrix\n "));
    connect(totalWalksAct, SIGNAL(triggered()), this, SLOT(slotTotalWalks() )  );


    reachabilityMatrixAct = new QAction(QIcon(":/images/walk.png"), tr("Reachability Matrix"),this);
    reachabilityMatrixAct->setShortcut(tr("Ctrl+Shift+R"));
    reachabilityMatrixAct->setStatusTip(tr("Calculates the Reachability Matrix for the loaded network."));
    reachabilityMatrixAct->setWhatsThis(tr("Reachability Matrix\n\n     Calculates the reachability matrix X<sup>R</sup> of the graph where the {i,j} element is 1 if the vertices i and j are reachable. \n\n Actually, this just checks whether the corresponding element of Distances matrix is not zero.\n "));
    connect(reachabilityMatrixAct, SIGNAL(triggered()), this, SLOT(slotReachabilityMatrix() )  );

    cliquesAct = new QAction(QIcon(":/images/clique.png"), tr("Clique Census (clique number <= 4) "),this);
    cliquesAct->setShortcut(tr("Ctrl+T"));
    cliquesAct->setStatusTip(tr("Computes a partial clique census report (for cliques up to 4 vertices)."));
    cliquesAct->setWhatsThis(tr("Clique Census\n\n Computes aggregate counts of cliques (up to clique number 4), along with disaggregation by vertex and co-membership information. "));
    connect(cliquesAct, SIGNAL(triggered()), this, SLOT(slotCliqueCensus() )  );


    clusteringCoefAct = new QAction(QIcon(":/images/clique.png"), tr("Clustering Coefficient"),this);
    clusteringCoefAct ->setShortcut(tr("Ctrl+C"));
    clusteringCoefAct->setStatusTip(tr("The average Clustering Coefficient of the network."));
    clusteringCoefAct->setWhatsThis(tr("Clustering Coefficient\n\n The Clustering Coefficient of a vertex quantifies how close the vertex and its neighbors are to being a clique. \n "));
    connect(clusteringCoefAct, SIGNAL(triggered()), this, SLOT(slotClusteringCoefficient() )  );


    triadCensusAct = new QAction(QIcon(":/images/triad.png"), tr("Triad Census"),this);
    triadCensusAct->setShortcut(tr("Ctrl+Shift+T"));
    triadCensusAct->setStatusTip(tr("Conducts a triad census for the active network."));
    triadCensusAct->setWhatsThis(tr("Triad Census\n\n A triad census counts all the different kinds of observed triads within a network and codes them according to their number of mutual, asymmetric and non-existent dyads. \n "));
    connect(triadCensusAct, SIGNAL(triggered()), this, SLOT(slotTriadCensus() )  );

    cDegreeAct = new QAction(tr("Degree Centrality (DC)"),this);
    cDegreeAct->setShortcut(tr("Ctrl+1"));
    cDegreeAct
            ->setStatusTip(tr("Degree Centrality indices and group Degree Centralization."));
    cDegreeAct
            ->setWhatsThis(
                tr( "Degree Centrality (DC)\n\n "
                    "For each node v, the DC index is the number of edges "
                    "attached to it (in undirected graphs) or the total number "
                    "of arcs (outLinks) starting from it (in digraphs).\n"
                    "This is often considered a measure of actor activity. \n\n"
                    "This index can be calculated in both graphs and digraphs "
                    "but is usually best suited for undirected graphs. "
                    "It can also be calculated in weighted graphs. "
                    "In weighted relations, DC is the sum of weights of all "
                    "edges/outLinks attached to v."));
    connect(cDegreeAct, SIGNAL(triggered()), this, SLOT(slotCentralityDegree()));


    cClosenessAct = new QAction(tr("Closeness Centrality (CC)"), this);
    cClosenessAct->setShortcut(tr("Ctrl+2"));
    cClosenessAct
            ->setStatusTip(
                tr(
                    "Closeness Centrality indices and group Closeness Centralization."));
    cClosenessAct
            ->setWhatsThis(
                tr("Closeness Centrality (CC)\n\n "
                   "For each node v, CC the inverse sum of "
                   "the shortest distances between v and every other node. CC is "
                   "interpreted as the ability to access information through the "
                   "\"grapevine\" of network members. Nodes with high closeness "
                   "centrality are those who can reach many other nodes in few steps. "
                   "\n\nThis index can be calculated in both graphs and digraphs. "
                   "It can also be calculated in weighted graphs although the weight of "
                   "each edge (v,u) in E is always considered to be 1. "));
    connect(cClosenessAct, SIGNAL(triggered()), this, SLOT(slotCentralityCloseness()));

    cInfluenceRangeClosenessAct = new QAction(tr("Influence Range Closeness Centrality (IRCC)"), this);
    cInfluenceRangeClosenessAct->setShortcut(tr("Ctrl+3"));
    cInfluenceRangeClosenessAct
            ->setStatusTip(
                tr("Closeness Centrality indices focusing on how proximate each node is"
                   "to the nodes in its influence range"));
    cInfluenceRangeClosenessAct
            ->setWhatsThis(
                tr("Influence Range Closeness Centrality (IRCC)\n\n "
                   "For each node v, IRCC is the standardized inverse average distance "
                   "between v and every reachable node.\n"
                   "This improved CC index is optimized for graphs and directed graphs which "
                   "are not strongly connected. Unlike the ordinary CC, which is the inverted "
                   "sum of distances from node v to all others (thus undefined if a node is isolated "
                   "or the digraph is not strongly connected), IRCC considers only "
                   "distances from node v to nodes in its influence range J (nodes reachable from v). "
                   "The IRCC formula used is the ratio of the fraction of nodes reachable by v "
                   "(|J|/(n-1)) to the average distance of these nodes from v (sum(d(v,j))/|J|"));
    connect(cInfluenceRangeClosenessAct, SIGNAL(triggered()), this, SLOT(slotCentralityClosenessInfluenceRange()));

    cBetweennessAct = new QAction(tr("Betweenness Centrality (BC)"), this);
    cBetweennessAct->setShortcut(tr("Ctrl+4"));
    cBetweennessAct->setWhatsThis(tr("Betweenness Centrality (BC)\n\n For each node v, BC is the ratio of all geodesics between pairs of nodes which run through v. It reflects how often an node lies on the geodesics between the other nodes of the network. It can be interpreted as a measure of control. A node which lies between many others is assumed to have a higher likelihood of being able to control information flow in the network. \n\n Note that betweenness centrality assumes that all geodesics have equal weight or are equally likely to be chosen for the flow of information between any two nodes. This is reasonable only on \"regular\" networks where all nodes have similar degrees. On networks with significant degree variance you might want to try informational centrality instead. \n\nThis index can be calculated in both graphs and digraphs but is usually best suited for undirected graphs. It can also be calculated in weighted graphs although the weight of each edge (v,u) in E is always considered to be 1."));
    cBetweennessAct->setStatusTip(tr("Betweenness Centrality indices and group Betweenness Centralization."));
    connect(cBetweennessAct, SIGNAL(triggered()), this, SLOT(slotCentralityBetweenness()));

    cStressAct = new QAction(tr("Stress Centrality (SC)"), this);
    cStressAct->setShortcut(tr("Ctrl+5"));
    cStressAct->setStatusTip(tr("Stress Centrality indices and group Stress Centralization."));
    cStressAct->setWhatsThis(tr("Stress Centrality (SC)\n\n For each node v, SC is the total number of geodesics between all other nodes which run through v. A node with high SC is considered 'stressed', since it is traversed by a high number of geodesics. When one node falls on all other geodesics between all the remaining (N-1) nodes, then we have a star graph with maximum Stress Centrality. \n\nThis index can be calculated in both graphs and digraphs but is usually best suited for undirected graphs. It can also be calculated in weighted graphs although the weight of each edge (v,u) in E is always considered to be 1."));
    connect(cStressAct, SIGNAL(triggered()), this, SLOT(slotCentralityStress()));


    cEccentAct = new QAction(tr("Eccentricity Centrality (EC)"), this);
    cEccentAct->setShortcut(tr("Ctrl+6"));
    cEccentAct->setStatusTip(tr("Eccentricity Centrality indices for each node."));
    cEccentAct->setWhatsThis(
                tr("Eccentricity Centrality (EC)\n\n For each node i, "
                   "the EC is the inverse of the maximum geodesic distance "
                   "of that v to all other nodes in the network. \n"
                   "Nodes with high EC have short distances to all other nodes "
                   "This index can be calculated in both graphs and digraphs "
                   "but is usually best suited for undirected graphs. "
                   "It can also be calculated in weighted graphs although the weight of each edge (v,u) in E is always considered to be 1."));
    connect(cEccentAct, SIGNAL(triggered()), this, SLOT(slotCentralityEccentricity()));


    cPowerAct = new QAction(tr("Power Centrality (PC)"), this);
    cPowerAct->setShortcut(tr("Ctrl+7"));
    cPowerAct->setStatusTip(tr("Calculate and display Power Centrality indices (aka Gil-Schmidt Power Centrality) and group Power Centralization"));
    cPowerAct->setWhatsThis(tr("Power Centrality (PC)\n\n For each node v, this index sums its degree (with weight 1), with the size of the 2nd-order neighbourhood (with weight 2), and in general, with the size of the kth order neighbourhood (with weight k). Thus, for each node in the network the most important other nodes are its immediate neighbours and then in decreasing importance the nodes of the 2nd-order neighbourhood, 3rd-order neighbourhood etc. For each node, the sum obtained is normalised by the total numbers of nodes in the same component minus 1. Power centrality has been devised by Gil-Schmidt. \n\nThis index can be calculated in both graphs and digraphs but is usually best suited for undirected graphs. It can also be calculated in weighted graphs although the weight of each edge (v,u) in E is always considered to be 1 (therefore not considered)."));
    connect(cPowerAct, SIGNAL(triggered()), this, SLOT(slotCentralityPower()));


    cInformationAct = new QAction(tr("Information Centrality (IC)"),	this);
    cInformationAct->setShortcut(tr("Ctrl+8"));
    cInformationAct->setEnabled(true);
    cInformationAct->setStatusTip(tr("Calculate and display Information Centrality indices and group Information Centralization"));
    cInformationAct->setWhatsThis(
                tr("Information Centrality (IC)\n\n "
                   "Information centrality counts all paths between "
                   "nodes weighted by strength of tie and distance. "
                   "This centrality  measure developed by Stephenson and Zelen (1989) "
                   "focuses on how information might flow through many different paths. \n\n"
                   "This index should be calculated only for  graphs. \n\n "
                   "Note: To compute this index, SocNetV drops all isolated nodes."));
    connect(cInformationAct, SIGNAL(triggered()), this, SLOT(slotCentralityInformation()));

    cInDegreeAct = new QAction(tr("Degree Prestige (DP)"),	 this);
    cInDegreeAct->setStatusTip(tr("Degree Prestige (InDegree) indices "));
    cInDegreeAct->setShortcut(tr("Ctrl+I"));
    cInDegreeAct->setWhatsThis(tr("InDegree (Degree Prestige)\n\n For each node k, this the number of arcs ending at k. Nodes with higher in-degree are considered more prominent among others. In directed graphs, this index measures the prestige of each node/actor. Thus it is called Degree Prestige. Nodes who are prestigious tend to receive many nominations or choices (in-links). The largest the index is, the more prestigious is the node. \n\nThis index can be calculated only for digraphs. In weighted relations, DP is the sum of weights of all arcs/inLinks ending at node v."));
    connect(cInDegreeAct, SIGNAL(triggered()), this, SLOT(slotPrestigeDegree()));

    cPageRankAct = new QAction(tr("PageRank Prestige (PRP)"),	this);
    cPageRankAct->setShortcut(tr("Ctrl+K"));
    cPageRankAct->setEnabled(true);
    cPageRankAct->setStatusTip(tr("Calculate and display PageRank Prestige"));
    cPageRankAct->setWhatsThis(tr("PageRank Prestige\n\n An importance ranking for each node based on the link structure of the network. PageRank, developed by Page and Brin (1997), focuses on how nodes are connected to each other, treating each edge from a node as a citation/backlink/vote to another. In essence, for each node PageRank counts all backlinks to it, but it does so by not counting all edges equally while it normalizes each edge from a node by the total number of edges from it. PageRank is calculated iteratively and it corresponds to the principal eigenvector of the normalized link matrix. \n\nThis index can be calculated in both graphs and digraphs but is usually best suited for directed graphs since it is a prestige measure. It can also be calculated in weighted graphs. In weighted relations, each backlink to a node v from another node u is considered to have weight=1 but it is normalized by the sum of outLinks weights (outDegree) of u. Therefore, nodes with high outLink weights give smaller percentage of their PR to node v."));
    connect(cPageRankAct, SIGNAL(triggered()), this, SLOT(slotPrestigePageRank()));

    cProximityPrestigeAct = new QAction(tr("Proximity Prestige (PP)"),	this);
    cProximityPrestigeAct->setShortcut(tr("Ctrl+Y"));
    cProximityPrestigeAct->setEnabled(true);
    cProximityPrestigeAct->setStatusTip(tr("Calculate and display Proximity Prestige (digraphs only)"));
    cProximityPrestigeAct
            ->setWhatsThis(
                tr("Proximity Prestige (PP) \n\n "
                   "This index measures how proximate a node v is to the nodes "
                   "in its influence domain I (the influence domain I of a node "
                   "is the number of other nodes that can reach it).\n "
                   "In PP calculation, proximity is based on distances to rather "
                   "than distances from node v. \n"
                   "To put it simply, in PP what matters is how close are all "
                   "the other nodes to node v. \n\n"
                   "The algorithm takes the average distance to node v of all "
                   "nodes in its influence domain, standardizes it by "
                   "multiplying with (N-1)/I and takes its reciprocal. "
                   "In essence, the formula SocNetV uses to calculate PP "
                   "is the ratio of the fraction of nodes that can reach node v, "
                   "to the average distance of that nodes to v: \n"
                   "PP = (I/(N-1))/(sum{d(u,v)}/I) \n"
                   "where the sum is over all nodes in I."));
    connect(cProximityPrestigeAct, SIGNAL(triggered()), this, SLOT(slotPrestigeProximity()));


    /**
    Options menu actions
    */
    optionsNodeNumbersVisibilityAct = new QAction( tr("Display Node Numbers"), this );
    optionsNodeNumbersVisibilityAct->setStatusTip(
                tr("Toggle displaying of node numbers (this session only)"));
    optionsNodeNumbersVisibilityAct->setWhatsThis(
                tr("Display Node Numbers\n\n"
                   "Enables or disables displaying of node numbers\n"
                   "This setting will apply to this session only. \n"
                   "To permanently change it, use Settings & Preferences"));
    optionsNodeNumbersVisibilityAct->setCheckable (true);
    optionsNodeNumbersVisibilityAct->setChecked (
                ( appSettings["initNodeNumbersVisibility"] == "true" ) ? true: false );
    connect(optionsNodeNumbersVisibilityAct, SIGNAL(triggered(bool)),
            this, SLOT(slotOptionsNodeNumbersVisibility(bool)));


    optionsNodeNumbersInsideAct = new QAction(tr("Display Numbers Inside Nodes"),	this );
    optionsNodeNumbersInsideAct->setStatusTip(
                tr("Toggle displaying of numbers inside nodes (this session only)"));
    optionsNodeNumbersInsideAct->setWhatsThis(
                tr("Display Numbers Inside Nodes\n\n"
                   "Enables or disables displaying node numbers inside nodes.\n"
                   "This setting will apply to this session only. \n"
                   "To permanently change it, use Settings & Preferences"));
    optionsNodeNumbersInsideAct->setCheckable (true);
    optionsNodeNumbersInsideAct->setChecked(
                ( appSettings["initNodeNumbersInside"] == "true" ) ? true: false );
    connect(optionsNodeNumbersInsideAct, SIGNAL(triggered(bool)),
            this, SLOT(slotOptionsNodeNumbersInside(bool)));


    optionsNodeLabelsVisibilityAct= new QAction(tr("Display Node Labels"),	this );
    optionsNodeLabelsVisibilityAct->setStatusTip(
                tr("Toggle displaying of node labels (this session only)"));
    optionsNodeLabelsVisibilityAct->setWhatsThis(
                tr("Display Node Labels\n\n"
                   "Enables or disables node labels.\n"
                   "This setting will apply to this session only. \n"
                   "To permanently change it, use Settings & Preferences"));
    optionsNodeLabelsVisibilityAct->setCheckable (true);
    optionsNodeLabelsVisibilityAct->setChecked(
                ( appSettings["initNodeLabelsVisibility"] == "true" ) ? true: false );
    connect(optionsNodeLabelsVisibilityAct, SIGNAL(toggled(bool)),
            this, SLOT(slotOptionsNodeLabelsVisibility(bool)));


    optionsEdgesVisibilityAct = new QAction(tr("Display Edges"), this);
    optionsEdgesVisibilityAct->setStatusTip(tr("Toggle displaying edges (this session only)"));
    optionsEdgesVisibilityAct->setWhatsThis(
                tr("Display Edges\n\n"
                "Enables or disables displaying of edges"
                "This setting will apply to this session only. \n"
                "To permanently change it, use Settings & Preferences"));
    optionsEdgesVisibilityAct->setCheckable(true);
    optionsEdgesVisibilityAct->setChecked(
                (appSettings["initEdgesVisibility"] == "true") ? true: false
            );
    connect(optionsEdgesVisibilityAct, SIGNAL(triggered(bool)),
            this, SLOT(slotOptionsEdgesVisibility(bool)) );


    optionsEdgeWeightNumbersAct = new QAction(tr("Display Edge Weights"),	this);
    optionsEdgeWeightNumbersAct->setStatusTip(
                tr("Toggle displaying of numbers of Edges weights (this session only)"));
    optionsEdgeWeightNumbersAct->setWhatsThis(
                tr("Display Edge Weights\n\n"
                   "Enables or disables displaying edge weight numbers.\n"
                   "This setting will apply to this session only. \n"
                   "To permanently change it, use Settings & Preferences"));
    optionsEdgeWeightNumbersAct->setCheckable(true);
    optionsEdgeWeightNumbersAct->setChecked(
                (appSettings["initEdgeWeightNumbersVisibility"] == "true") ? true: false
                );
    connect(optionsEdgeWeightNumbersAct, SIGNAL(triggered(bool)),
            this, SLOT(slotOptionsEdgeWeightNumbersVisibility(bool)) );

    considerEdgeWeightsAct = new QAction(tr("Consider edge Weights in calculations"),	this);
    considerEdgeWeightsAct->
            setStatusTip(
                tr("Toggle considering edge Weights during calculations "
                   "(i.e. distances, centrality, etc) (this session only)"));
    considerEdgeWeightsAct->
            setWhatsThis(
                tr("Consider edge weights in calculations\n\n"
                   "Enables or disables considering edge weights during "
                   "calculations (i.e. distances, centrality, etc).\n"
                   "This setting will apply to this session only. \n"
                   "To permanently change it, use Settings & Preferences"));
    considerEdgeWeightsAct->setCheckable(true);
    considerEdgeWeightsAct->setChecked(false);
    connect(considerEdgeWeightsAct, SIGNAL(triggered(bool)),
            this, SLOT(slotOptionsEdgeWeightsDuringComputation(bool)) );


    optionsEdgeLabelsAct = new QAction(tr("Display Edge Labels"),	this);
    optionsEdgeLabelsAct->setStatusTip(
                tr("Toggle displaying of Edge labels, if any (this session only)"));
    optionsEdgeLabelsAct->setWhatsThis(
                tr("Display Edge Labes\n\n"
                   "Enables or disables displaying edge labels.\n"
                   "This setting will apply to this session only. \n"
                   "To permanently change it, use Settings & Preferences"));
    optionsEdgeLabelsAct->setCheckable(true);
    optionsEdgeLabelsAct->setChecked(
                (appSettings["initEdgeLabelsVisibility"] == "true") ? true: false
                );
    connect(optionsEdgeLabelsAct, SIGNAL(triggered(bool)),
            this, SLOT(slotOptionsEdgeLabelsVisibility(bool)) );


    optionsEdgeArrowsAct = new QAction( tr("Display Edge Arrows"),this);
    optionsEdgeArrowsAct->setStatusTip(
                tr("Toggle displaying directional Arrows on edges (this session only)"));
    optionsEdgeArrowsAct->setWhatsThis(
                tr("Display edge Arrows\n\n"
                   "Enables or disables displaying of arrows on edges.\n "
                   "Useful if all links are reciprocal (undirected graph).\n"
                   "This setting will apply to this session only. \n"
                   "To permanently change it, use Settings & Preferences"));
    optionsEdgeArrowsAct->setCheckable(true);
    optionsEdgeArrowsAct->setChecked(
                (appSettings["initEdgeArrows"]=="true") ? true: false
                );
    connect(optionsEdgeArrowsAct, SIGNAL(triggered(bool)),
            this, SLOT(slotOptionsEdgeArrowsVisibility(bool)) );

    optionsEdgeThicknessPerWeightAct = new QAction( tr("Edge Thickness reflects Weight"), this);
    optionsEdgeThicknessPerWeightAct->setStatusTip(tr("Draw edges as thick as their weights (if specified)"));
    optionsEdgeThicknessPerWeightAct->setWhatsThis(
                tr("Edge thickness reflects weight\n\n"
                   "Click to toggle having all edges as thick as their weight (if specified)"));
    optionsEdgeThicknessPerWeightAct->setCheckable(true);
    optionsEdgeThicknessPerWeightAct->setChecked(
                (appSettings["initEdgeThicknessPerWeight"]=="true") ? true: false
                                                                      );
    connect(optionsEdgeThicknessPerWeightAct, SIGNAL(triggered(bool)),
            this, SLOT(slotOptionsEdgeThicknessPerWeight()) );
    optionsEdgeThicknessPerWeightAct->setEnabled(false);

    drawEdgesBezier = new QAction( tr("Bezier Curves"),	this);
    drawEdgesBezier->setStatusTip(tr("Draw Edges as Bezier curves"));
    drawEdgesBezier->setWhatsThis(
                tr("Edges Bezier\n\n"
                   "Enable or disables drawing Edges as Bezier curves."
                   "This setting will apply to this session only. \n"
                   "To permanently change it, use Settings & Preferences"));
    drawEdgesBezier->setCheckable(true);
    drawEdgesBezier->setChecked (
                (appSettings["initEdgeShape"]=="bezier") ? true: false
                );
    drawEdgesBezier->setEnabled(false);
    connect(drawEdgesBezier, SIGNAL(triggered(bool)),
            this, SLOT(slotOptionsEdgesBezier(bool)) );


    changeBackColorAct = new QAction(QIcon(":/images/color.png"), tr("Change Background Color"), this);
    changeBackColorAct->setStatusTip(tr("Change the canvasbackground color"));
    changeBackColorAct->setWhatsThis(tr("Background Color\n\n"
                                        "Changes the background color of the canvas"));
    connect(changeBackColorAct, SIGNAL(triggered()),
            this, SLOT(slotOptionsBackgroundColor()));


    backgroundImageAct = new QAction(tr("Background Image (this session)"),	this);
    backgroundImageAct->setStatusTip(
                tr("Select and display a custom image in the background"
                   "(for this session only)"));
    backgroundImageAct->setWhatsThis(
                tr("Background image\n\n "
                   "Enable to select an image file from your computer, "
                   "which will be displayed in the background instead of plain color."
                   "This setting will apply to this session only. \n"
                   "To permanently change it, use Settings & Preferences"));
    backgroundImageAct->setCheckable(true);
    backgroundImageAct->setChecked(false);
    connect(backgroundImageAct, SIGNAL(triggered(bool)),
            this, SLOT(slotOptionsBackgroundImageSelect(bool)));

    openSettingsAct = new QAction(QIcon(":/images/appsettings.png"), tr("Settings"),	this);
    openSettingsAct->setShortcut(Qt::CTRL + Qt::Key_Comma);
    openSettingsAct->setEnabled(true);
    openSettingsAct->setStatusTip(
                tr("Open Settings dialog where you can save your preferences "
                   "for all future sessions"));
    openSettingsAct->setWhatsThis(
                tr("Settings\n\n "
                   "Opens the Settings dialog where you can edit and save settings "
                   "permanently for all subsequent sessions."));
    connect(openSettingsAct, SIGNAL(triggered()),
            this, SLOT(slotOpenSettingsDialog()));




    /**
    Help menu actions
    */
    helpApp = new QAction(QIcon(":/images/help.png"), tr("Manual"),	this);
    helpApp ->setShortcut(tr("F1"));
    helpApp->setStatusTip(tr("Read the manual..."));
    helpApp->setWhatsThis(tr("Manual\n\nDisplays the documentation of SocNetV"));
    connect(helpApp, SIGNAL(triggered()), this, SLOT(slotHelp()));

    tipsApp = new QAction(QIcon(":/images/help-hint.png"), tr("Tip of the Day"), this);
    tipsApp->setStatusTip(tr("Read useful tips"));
    tipsApp->setWhatsThis(tr("Quick Tips\n\nDisplays some useful and quick tips"));
    connect(tipsApp, SIGNAL(triggered()), this, SLOT(slotHelpTips()));


    helpCheckUpdatesApp = new QAction(
                QIcon(":/images/download.png"), tr("Check for Updates"),	this);
    helpCheckUpdatesApp->setStatusTip(tr("Open a browser to SocNetV website "
                                         "to check for a new version..."));
    helpCheckUpdatesApp->setWhatsThis(tr("Check Updates\n\n"
                                         "Open a browser to SocNetV website so "
                                         "that you can check yourself for updates"));
    connect(helpCheckUpdatesApp, SIGNAL(triggered()),
            this, SLOT(slotHelpCheckUpdates()));

    helpAboutApp = new QAction(tr("About SocNetV"), this);
    helpAboutApp->setStatusTip(tr("About SocNetV"));
    helpAboutApp->setWhatsThis(tr("About\n\nBasic information about SocNetV"));
    connect(helpAboutApp, SIGNAL(triggered()), this, SLOT(slotHelpAbout()));



    helpAboutQt = new QAction(QIcon(":/images/qt.png"), tr("About Qt"), this);
    helpAboutQt->setStatusTip(tr("About Qt"));
    helpAboutQt->setWhatsThis(tr("About\n\nAbout Qt"));
    connect(helpAboutQt, SIGNAL(triggered()), this, SLOT(slotAboutQt() ) );
}



/**
  Creates and populates the MenuBar
*/
void MainWindow::initMenuBar() {


    /** menuBar entry networkMenu */
    networkMenu = menuBar()->addMenu(tr("&Network"));
    networkMenu -> addAction(networkNew);
    networkMenu -> addAction(networkOpen);
    networkMenu -> addSeparator();
    recentFilesSubMenu = new QMenu(tr("Recent files..."));
    for (int i = 0; i < MaxRecentFiles; ++i)
        recentFilesSubMenu->addAction(recentFileActs[i]);

    slotNetworkFileRecentUpdateActions();

    networkMenu ->addMenu (recentFilesSubMenu );
    networkMenu -> addSeparator();
    importSubMenu = new QMenu(tr("Import ..."));
    importSubMenu -> setIcon(QIcon(":/images/import.png"));
    importSubMenu -> addAction(networkImportPajek);
    importSubMenu -> addAction(networkImportSM);
    importSubMenu -> addAction(networkImportTwoModeSM);
    importSubMenu -> addAction(networkImportList);
    importSubMenu -> addAction(networkImportDL);
    importSubMenu -> addAction(networkImportDot);
    networkMenu ->addMenu (importSubMenu);

    networkMenu -> addSeparator();
    networkMenu -> addAction (openTextEditorAct);
    networkMenu -> addAction (networkViewFileAct);
    networkMenu -> addSeparator();
    networkMenu -> addAction (networkViewSociomatrixAct);
    networkMenu -> addSeparator();

    networkMenu -> addAction (networkDataSetSelectAct);
    networkMenu -> addSeparator();

    randomNetworkMenu = new QMenu(tr("Create Random Network..."));
    randomNetworkMenu -> setIcon(QIcon(":/images/random.png"));
    networkMenu ->addMenu (randomNetworkMenu);

    randomNetworkMenu -> addAction (createScaleFreeRandomNetworkAct);
    randomNetworkMenu -> addAction (createSmallWorldRandomNetworkAct);
    randomNetworkMenu -> addAction (createErdosRenyiRandomNetworkAct );
    // createGaussianRandomNetworkAct -> addTo(randomNetworkMenu);
    randomNetworkMenu -> addAction (createLatticeNetworkAct);
    randomNetworkMenu -> addAction (createRegularRandomNetworkAct);
    networkMenu->addSeparator();

    networkMenu  -> addAction(webCrawlerAct);

    networkMenu  -> addSeparator();
    networkMenu  -> addAction(networkSave);
    networkMenu  -> addAction(networkSaveAs);
    networkMenu  -> addSeparator();

    exportSubMenu = networkMenu  -> addMenu(tr("Export..."));

    exportSubMenu -> addAction (networkExportBMP);
    exportSubMenu -> addAction (networkExportPNG);
    exportSubMenu -> addAction (networkExportPDF);
    exportSubMenu -> addSeparator();
    exportSubMenu -> addAction (networkExportSM);
    exportSubMenu -> addAction (networkExportPajek);
    //exportSubMenu -> addAction (networkExportList);
    //exportSubMenu -> addAction (networkExportDL);
    //exportSubMenu -> addAction (networkExportGW);

    networkMenu  -> addSeparator();
    networkMenu  -> addAction(networkPrint);
    networkMenu  -> addSeparator();
    networkMenu  -> addAction(networkClose);
    networkMenu  -> addAction(networkQuit);




    /** menuBar entry editMenu */

    editMenu = menuBar()->addMenu(tr("&Edit"));

    editMenu -> addAction (editRelationPreviousAct);
    editMenu -> addAction (editRelationNextAct);
    editMenu -> addAction (editRelationAddAct);

    editMenu -> addSeparator();

    editMenu -> addAction ( zoomInAct );
    editMenu -> addAction ( zoomOutAct );

    editMenu -> addSeparator();

    editMenu -> addAction ( editRotateLeftAct );
    editMenu -> addAction ( editRotateRightAct );

    editMenu -> addSeparator();
    editMenu -> addAction (editResetSlidersAct );

    editMenu -> addSeparator();
    editNodeMenu = new QMenu(tr("Nodes..."));
    editNodeMenu -> setIcon(QIcon(":/images/node.png"));
    editMenu -> addMenu ( editNodeMenu );
    editNodeMenu -> addAction (editNodeSelectAllAct);
    editNodeMenu -> addAction (editNodeSelectNoneAct);

    editNodeMenu -> addSeparator();

    editNodeMenu -> addAction (editNodeFindAct);
    editNodeMenu -> addAction (editNodeAddAct);
    editNodeMenu -> addAction (editNodeRemoveAct);

    editNodeMenu -> addSeparator();

    editNodeMenu -> addAction (editNodePropertiesAct);

    editNodeMenu -> addSeparator();
    editNodeMenu -> addAction (editNodeColorAll);
    editNodeMenu -> addAction (editNodeSizeAllAct);
    editNodeMenu -> addAction (editNodeShapeAll);
    editNodeMenu -> addSeparator();
    editNodeMenu -> addAction (editNodeNumbersSizeAct);
    editNodeMenu -> addAction (editNodeNumbersColorAct);
    editNodeMenu -> addSeparator();
    editNodeMenu -> addAction (editNodeLabelsSizeAct);
    editNodeMenu -> addAction (editNodeLabelsColorAct);


    editEdgeMenu = new QMenu(tr("Edges..."));
    editEdgeMenu -> setIcon(QIcon(":/images/line.png"));
    editMenu-> addMenu (editEdgeMenu);
    editEdgeMenu -> addAction(editEdgeAddAct);
    editEdgeMenu -> addAction(editEdgeRemoveAct);
    editEdgeMenu -> addSeparator();
    editEdgeMenu -> addAction(editEdgeLabelAct);
    editEdgeMenu -> addAction(editEdgeColorAct);
    editEdgeMenu -> addAction(editEdgeWeightAct);
    editEdgeMenu -> addSeparator();
    editEdgeMenu -> addAction (editEdgeColorAllAct);
    editEdgeMenu -> addSeparator();
    editEdgeMenu -> addAction (editEdgeSymmetrizeAllAct);
    editEdgeMenu -> addAction (editEdgeUndirectedAllAct);

    //   transformNodes2EdgesAct -> addTo (editMenu);

    editMenu ->addSeparator();
    filterMenu = new QMenu ( tr("Filter..."));
    filterMenu -> setIcon(QIcon(":/images/filter.png"));
    editMenu ->addMenu(filterMenu);

    filterMenu -> addAction(filterNodesAct );
    filterMenu -> addAction(filterIsolateNodesAct );
    filterMenu -> addAction(filterEdgesAct );






    /** menuBar entry: analyze menu */
    statMenu = menuBar()->addMenu(tr("&Analyze"));
    statMenu -> addAction (symmetryAct);
    statMenu -> addAction (invertAdjMatrixAct);
    //	statMenu -> addAction (netDensity);

    statMenu -> addSeparator();
    statMenu -> addAction (graphDistanceAct);
    statMenu -> addAction (averGraphDistanceAct);

    statMenu -> addAction (distanceMatrixAct);
    statMenu -> addAction (geodesicsMatrixAct);
    statMenu -> addAction (eccentricityAct);
    statMenu -> addAction (diameterAct);


    statMenu -> addSeparator();
    statMenu -> addAction(connectednessAct);
    statMenu -> addAction (walksAct);
    statMenu -> addAction (totalWalksAct);
    statMenu -> addAction (reachabilityMatrixAct);

    statMenu -> addSeparator();
    statMenu -> addAction (cliquesAct);
    statMenu -> addAction (clusteringCoefAct);

    statMenu -> addSeparator();
    statMenu -> addAction (triadCensusAct);

    statMenu->addSeparator();
    centrlMenu = new QMenu(tr("Centrality and Prestige indices..."));
    centrlMenu -> setIcon(QIcon(":/images/centrality.png"));
    statMenu->addMenu(centrlMenu);
    centrlMenu -> addSection(QIcon(":/images/centrality.png"), tr("Centrality"));

    centrlMenu -> addAction (cDegreeAct);
    centrlMenu -> addAction (cClosenessAct);
    centrlMenu -> addAction (cInfluenceRangeClosenessAct);
    centrlMenu -> addAction (cBetweennessAct);
    centrlMenu -> addAction (cStressAct);
    centrlMenu -> addAction (cEccentAct);
    centrlMenu -> addAction (cPowerAct);
    centrlMenu -> addAction (cInformationAct);
    centrlMenu -> addSection(QIcon(":/images/prestige.png"), tr("Prestige"));
    centrlMenu -> addAction (cInDegreeAct);
    centrlMenu -> addAction (cPageRankAct);
    centrlMenu -> addAction (cProximityPrestigeAct);


    /** menuBar entry layoutMenu  */

    layoutMenu = menuBar()->addMenu(tr("&Layout"));
    //   colorationMenu = new QPopupMenu();
    //   layoutMenu -> insertItem (tr("Colorization"), colorationMenu);
    //   strongColorationAct -> addTo(colorationMenu);
    //   regularColorationAct-> addTo(colorationMenu);
    //   layoutMenu->insertSeparator();
    randomLayoutMenu = new QMenu(tr("Random..."));
    layoutMenu -> addMenu (randomLayoutMenu );
    randomLayoutMenu ->  addAction(randLayoutAct);
    randomLayoutMenu ->  addAction( randCircleLayoutAct );
    layoutMenu->addSeparator();

    circleLayoutMenu = new QMenu(tr("Circular by prominence index..."));
    circleLayoutMenu -> setIcon(QIcon(":/images/circular.png"));
    layoutMenu -> addMenu (circleLayoutMenu);
    circleLayoutMenu -> addAction (layoutCircular_DC_Act);
    circleLayoutMenu -> addAction (layoutCircular_CC_Act);
    circleLayoutMenu -> addAction (layoutCircular_IRCC_Act);
    circleLayoutMenu -> addAction (layoutCircular_BC_Act);
    circleLayoutMenu -> addAction (layoutCircular_SC_Act);
    circleLayoutMenu -> addAction (layoutCircular_EC_Act);
    circleLayoutMenu -> addAction (layoutCircular_PC_Act);
    circleLayoutMenu -> addAction (layoutCircular_IC_Act);
    circleLayoutMenu -> addAction (layoutCircular_DP_Act);
    circleLayoutMenu -> addAction (layoutCircular_PRP_Act);
    circleLayoutMenu -> addAction (layoutCircular_PP_Act);

    levelLayoutMenu = new QMenu (tr("On levels by prominence index..."));
    levelLayoutMenu -> setIcon(QIcon(":/images/net3.png"));
    layoutMenu -> addMenu (levelLayoutMenu);
    levelLayoutMenu -> addAction (layoutLevel_DC_Act);
    levelLayoutMenu -> addAction (layoutLevel_CC_Act);
    levelLayoutMenu -> addAction (layoutLevel_IRCC_Act);
    levelLayoutMenu -> addAction (layoutLevel_BC_Act);
    levelLayoutMenu -> addAction (layoutLevel_SC_Act);
    levelLayoutMenu -> addAction (layoutLevel_EC_Act);
    levelLayoutMenu -> addAction (layoutLevel_PC_Act);
    levelLayoutMenu -> addAction (layoutLevel_IC_Act);
    levelLayoutMenu -> addAction (layoutLevel_DP_Act);
    levelLayoutMenu -> addAction (layoutLevel_PRP_Act);
    levelLayoutMenu -> addAction (layoutLevel_PP_Act);

    layoutMenu->addSeparator();
    physicalLayoutMenu = new QMenu (tr("Force-Directed..."));
    physicalLayoutMenu -> setIcon(QIcon(":/images/force.png"));
    layoutMenu -> addMenu (physicalLayoutMenu);
    physicalLayoutMenu -> addAction (springLayoutAct);
    physicalLayoutMenu -> addAction (FRLayoutAct);
    layoutMenu->addSeparator();
    layoutMenu->addAction(nodeSizesByOutDegreeAct);
    layoutMenu->addAction(nodeSizesByInDegreeAct);
    layoutMenu->addSeparator();
    layoutMenu -> addAction (layoutGuidesAct);



    /** menuBar entry optionsMenu  */
    optionsMenu = menuBar()->addMenu(tr("&Options"));
    nodeOptionsMenu=new QMenu(tr("Nodes..."));
    nodeOptionsMenu -> setIcon(QIcon(":/images/nodes.png"));

    optionsMenu -> addMenu (nodeOptionsMenu);
    nodeOptionsMenu -> addAction (optionsNodeNumbersVisibilityAct);
    nodeOptionsMenu -> addAction (optionsNodeLabelsVisibilityAct);
    nodeOptionsMenu -> addAction (optionsNodeNumbersInsideAct);

    edgeOptionsMenu=new QMenu(tr("Edges..."));
    edgeOptionsMenu -> setIcon(QIcon(":/images/line.png"));

    optionsMenu -> addMenu (edgeOptionsMenu);
    edgeOptionsMenu -> addAction (optionsEdgesVisibilityAct);
    edgeOptionsMenu -> addSeparator();
    edgeOptionsMenu -> addAction (optionsEdgeWeightNumbersAct);
    edgeOptionsMenu -> addAction (considerEdgeWeightsAct);
    edgeOptionsMenu -> addAction (optionsEdgeThicknessPerWeightAct);
    edgeOptionsMenu -> addSeparator();
    edgeOptionsMenu -> addAction (optionsEdgeLabelsAct);
    edgeOptionsMenu -> addSeparator();
    edgeOptionsMenu -> addAction (optionsEdgeArrowsAct );
    edgeOptionsMenu -> addSeparator();
    edgeOptionsMenu -> addAction (drawEdgesBezier);

    viewOptionsMenu = new QMenu (tr("&View..."));
    viewOptionsMenu -> setIcon(QIcon(":/images/view.png"));
    optionsMenu -> addMenu (viewOptionsMenu);
    viewOptionsMenu -> addAction (changeBackColorAct);
    viewOptionsMenu -> addAction (backgroundImageAct);


    optionsMenu -> addSeparator();
    optionsMenu -> addAction (openSettingsAct);



    /**  menuBar entry helpMenu */
    helpMenu = menuBar()->addMenu(tr("&Help"));
    helpMenu -> addAction (helpApp);
    helpMenu -> addAction (tipsApp);
    helpMenu -> addSeparator();
    helpMenu -> addAction (helpCheckUpdatesApp);
    helpMenu -> addSeparator();
    helpMenu-> addAction (helpAboutApp);
    helpMenu-> addAction (helpAboutQt);


}



/**
    Initializes the toolbar
*/
void MainWindow::initToolBar(){
    toolBar = addToolBar("operations");

    toolBar -> addAction (networkNew);
    toolBar -> addAction (networkOpen);
    toolBar -> addAction (networkSave);
    toolBar -> addAction (networkPrint);
    toolBar -> addSeparator();

    QLabel *labelRotateSpinBox= new QLabel;
    labelRotateSpinBox ->setText(tr("Rotation:"));

    toolBar -> addSeparator();

    //Create relation select widget
    QLabel *labelRelationSelect= new QLabel;
    labelRelationSelect ->setText(tr("Relation:"));
    toolBar -> addWidget (labelRelationSelect);
    toolBar -> addAction (editRelationPreviousAct);
    editRelationChangeCombo = new QComboBox;
    editRelationChangeCombo->setMinimumWidth(180);
    editRelationChangeCombo->setCurrentIndex(0);
    editRelationChangeCombo->setToolTip(
                tr("Displays current relation - Click to change graph relation"));
    editRelationChangeCombo->setStatusTip(
                tr("Displays current relation - Click to change graph relation"));
    editRelationChangeCombo->setWhatsThis(
                tr("Previous Relation\n\n"
                   "Displays current relation - Click to change graph relation (if any)"));

    toolBar -> addWidget(editRelationChangeCombo);
    toolBar -> addAction (editRelationNextAct);
    toolBar -> addAction (editRelationAddAct);

    toolBar -> addSeparator();
    toolBar -> addAction ( QWhatsThis::createAction (this));
    toolBar -> setIconSize(QSize(16,16));
}








/**
 * @brief MainWindow::initToolBox
 * Creates a dock widget for instant menu access
 */
void MainWindow::initToolBox(){

    /*
     *  create widgets for the Controls Tab
     */

    // create 4 buttons for the Edit groupbox
    editNodeAddBt= new QPushButton(QIcon(":/images/add.png"),tr("&Add Node"));
    editNodeAddBt->setFocusPolicy(Qt::NoFocus);
    editNodeAddBt->setMinimumWidth(100);
    editNodeAddBt->setStatusTip( tr("Add a new node to the network.") ) ;
    editNodeAddBt->setToolTip(
                tr("Add a new node to the network (Ctrl+.). \n\n "
                   "You can also create a new node \n"
                   "in a specific position by double-clicking \n")
                );
    editNodeAddBt->setWhatsThis(
                tr("Add new node\n\n"
                   "Adds a new node to the network (Ctrl+.). \n\n "
                   "Alternately, you can create a new node \n"
                   "in a specific position by double-clicking \n"
                   "on that spot of the canvas.")
                );

    removeNodeBt= new QPushButton(QIcon(":/images/remove.png"),tr("&Remove Node"));
    removeNodeBt->setFocusPolicy(Qt::NoFocus);
    removeNodeBt->setMinimumWidth(100);
    removeNodeBt->setStatusTip( tr("Remove a node from the network. ") );
    removeNodeBt->setToolTip(
                tr("Remove a node from the network (Ctrl+Alt+.). ")
                );

    removeNodeBt->setWhatsThis(
                tr("Remove node\n\n"
                   "Removes a node from the network (Ctrl+Alt+.). \n\n "
                   "Alternately, you can remove a node \n"
                   "by right-clicking on it.")
                );

    editEdgeAddBt= new QPushButton(QIcon(":/images/connect.png"),tr("Add &Edge"));
    editEdgeAddBt->setFocusPolicy(Qt::NoFocus);
    editEdgeAddBt->setMinimumWidth(100);
    editEdgeAddBt->setStatusTip(
                tr("Add a new Edge from a node to another. ")
                );
    editEdgeAddBt->setToolTip(
                tr("Add a new Edge from a node to another (Ctrl+/).\n\n "
                   "You can also create an edge between two nodes\n"
                   "by double-clicking or middle-clicking on them consecutively.")
                );
    editEdgeAddBt->setWhatsThis(
                tr("Add edge\n\n"
                   "Adds a new Edge from a node to another (Ctrl+/).\n\n "
                   "Alternately, you can create a new edge between two nodes\n"
                   "by double-clicking or middle-clicking on them consecutively.")
                );

    editEdgeRemoveBt= new QPushButton(QIcon(":/images/disconnect.png"),tr("Remove Edge"));
    editEdgeRemoveBt->setFocusPolicy(Qt::NoFocus);
    editEdgeRemoveBt->setMinimumWidth(100);
    editEdgeRemoveBt->setStatusTip( tr("Remove an Edge from the network ")  );
    editEdgeRemoveBt->setToolTip(
                tr("Remove an Edge from the network (Ctrl+Alt+/)"
                   )
                );
    editEdgeRemoveBt->setWhatsThis(
                tr("Remove edge\n\n"
                   "Removes an Edge from the network  (Ctrl+Alt+/)."
                   "Alternately, you can remove an Edge \n"
                   "by right-clicking on it."
                   )
                );


    //create a grid layout for these buttons
    QGridLayout *buttonsGrid = new QGridLayout;
    buttonsGrid -> addWidget(editNodeAddBt, 0,0);
    buttonsGrid -> addWidget(removeNodeBt, 0,1);
    buttonsGrid -> addWidget(editEdgeAddBt,1,0);
    buttonsGrid -> addWidget(editEdgeRemoveBt,1,1);
    buttonsGrid -> setSpacing(5);
    buttonsGrid -> setContentsMargins(5, 5, 5, 5);

    //create a groupbox "Edit" - Inside, display the grid layout of widgets
    QGroupBox *editGroupBox= new QGroupBox(tr("Edit"));
    editGroupBox->setLayout(buttonsGrid);
    editGroupBox->setMaximumWidth(280);
    editGroupBox->setMinimumHeight(100);


    //create widgets for the "Analysis" box
    QLabel *toolBoxAnalysisGeodesicsSelectLabel = new QLabel;
    toolBoxAnalysisGeodesicsSelectLabel->setText(tr("Distances:"));
    toolBoxAnalysisGeodesicsSelectLabel->setMinimumWidth(115);
    toolBoxAnalysisGeodesicsSelect = new QComboBox;
    toolBoxAnalysisGeodesicsSelect -> setStatusTip(
                tr("Basic graph-theoretic metrics i.e. diameter."));
    toolBoxAnalysisGeodesicsSelect -> setToolTip(
                tr("Compute basic graph-theoretic features of the network, "
                   "i.e. diameter."));
    toolBoxAnalysisGeodesicsSelect -> setWhatsThis(
                tr("Analyze Distances\n\n"
                   "Compute basic graph-theoretic features of the network "
                   "i.e. diameter, eccentricity, distances etc."));
    QStringList geodesicsCommandsList;
    geodesicsCommandsList << "None selected"
                          << "Distance" << "Average Distance"
                          << "Distances Matrix" << "Geodesics Matrix"
                          << "Eccentricity" << "Diameter";
    toolBoxAnalysisGeodesicsSelect->addItems(geodesicsCommandsList);
    toolBoxAnalysisGeodesicsSelect->setMinimumWidth(115);


    QLabel *toolBoxAnalysisConnectivitySelectLabel  = new QLabel;
    toolBoxAnalysisConnectivitySelectLabel->setText(tr("Connectivity:"));
    toolBoxAnalysisConnectivitySelectLabel->setMinimumWidth(115);
    toolBoxAnalysisConnectivitySelect = new QComboBox;
    toolBoxAnalysisConnectivitySelect->setStatusTip(
                tr("'Connectivity' metrics i.e. connectedness, walks, etc."));
    toolBoxAnalysisConnectivitySelect->setToolTip(
                tr("Compute 'connectivity' metrics such as network connectedness, "
                   "walks, reachability etc."));
    toolBoxAnalysisConnectivitySelect->setWhatsThis(
                tr("Analyze Connectivity\\n\n"
                   "Compute 'connectivity' metrics such as network connectedness, "
                   "walks, reachability etc."));
    QStringList connectivityCommands;
    connectivityCommands << "None selected"
                         << "Connectedness" << "Walks of given length"
                         << "Total Walks" << "Reachability Matrix";
    toolBoxAnalysisConnectivitySelect->addItems(connectivityCommands);
    toolBoxAnalysisConnectivitySelect->setMinimumWidth(115);


    QLabel *toolBoxAnalysisClusterabilitySelectLabel  = new QLabel;
    toolBoxAnalysisClusterabilitySelectLabel->setText(tr("Clusterability:"));
    toolBoxAnalysisClusterabilitySelectLabel->setMinimumWidth(115);
    toolBoxAnalysisClusterabilitySelect = new QComboBox;
    toolBoxAnalysisClusterabilitySelect->setStatusTip(
                tr("'Clusterability' metrics, i.e. cliques"));
    toolBoxAnalysisClusterabilitySelect->setToolTip(
                tr("Compute 'clusterability' metrics, such as cliques"));
            toolBoxAnalysisClusterabilitySelect->setWhatsThis(
                        tr("Analyze Clusterability\n\n"
                           "Compute 'clusterability' metrics, such as cliques"));
    QStringList clusterabilityCommands;
    clusterabilityCommands << "None selected"
                         << "Cliques"
                         << "Clustering Coefficient"
                         << "Triad Census";
    toolBoxAnalysisClusterabilitySelect->addItems(clusterabilityCommands);
    toolBoxAnalysisClusterabilitySelect->setMinimumWidth(115);


    QLabel *toolBoxAnalysisProminenceSelectLabel  = new QLabel;
    toolBoxAnalysisProminenceSelectLabel->setText(tr("Prominence:"));
    toolBoxAnalysisProminenceSelectLabel->setMinimumWidth(115);
    toolBoxAnalysisProminenceSelect = new QComboBox;
    toolBoxAnalysisProminenceSelect -> setStatusTip(
                tr("Metrics of how 'prominent' or important each node is.")
                );
    toolBoxAnalysisProminenceSelect -> setToolTip(
                tr("Compute metrics to see how 'prominent' or "
                   "important each actor (node) is inside the network.")
                );
    toolBoxAnalysisProminenceSelect -> setWhatsThis(
                tr("Analyze Prominence\n\n"
                   "Computes various metrics to see how 'prominent' or "
                   "important each actor (node) is inside the network.")
                );
    toolBoxAnalysisProminenceSelect -> setWhatsThis(
                tr("Analyze Prominence\n\n"
                   "Computes various metrics to see how 'prominent' or "
                   "important each actor (node) is inside the network.\n\n"
                "Centrality metrics quantify how central is each node by examining "
                   "its ties and its geodesic distances (shortest path lengths) to other nodes. "
                "Most Centrality indices were designed for undirected graphs.\n\n"
                "Prestige indices focus on \"choices received\" to a node. \n"
                "These indices measure the nominations or ties to each node from all others (or inLinks). "
                "Prestige indices are suitable (and can be calculated only) on directed graphs.")
                );
    QStringList prominenceCommands;
    prominenceCommands << "None selected"
                       << "Degree Centrality" << "Closeness Centrality"
                       << "Influence Range Closeness Centrality"
                       << "Betweenness Centrality"
                       << "Stress Centrality" << "Eccentricity Centrality"
                       << "Power Centrality" << "Information Centrality"
                       << "Degree Prestige (in-Degree)"  << "PageRank Prestige"
                       << "Proximity Prestige";
    toolBoxAnalysisProminenceSelect->addItems(prominenceCommands);
    toolBoxAnalysisProminenceSelect->setMinimumWidth(115);

    //create layout for analysis options
    QGridLayout *analysisGrid = new QGridLayout();
    analysisGrid -> addWidget(toolBoxAnalysisGeodesicsSelectLabel, 0,0);
    analysisGrid -> addWidget(toolBoxAnalysisGeodesicsSelect, 0,1);
    analysisGrid -> addWidget(toolBoxAnalysisConnectivitySelectLabel, 1,0);
    analysisGrid -> addWidget(toolBoxAnalysisConnectivitySelect, 1,1);
    analysisGrid -> addWidget(toolBoxAnalysisClusterabilitySelectLabel, 3,0);
    analysisGrid -> addWidget(toolBoxAnalysisClusterabilitySelect, 3,1);
    analysisGrid -> addWidget(toolBoxAnalysisProminenceSelectLabel, 4,0);
    analysisGrid -> addWidget(toolBoxAnalysisProminenceSelect, 4,1);
    analysisGrid -> setSpacing(5);
    analysisGrid -> setContentsMargins(15, 5, 15, 5);


    //create a box and set the above layout inside
    QGroupBox *analysisBox= new QGroupBox(tr("Analyze"));
    analysisBox->setMinimumHeight(170);
    analysisBox->setMaximumWidth(280);
    analysisBox->setLayout (analysisGrid );


    //create widgets for the "Visualization By Index" box
    QLabel *toolBoxLayoutByIndexSelectLabel = new QLabel;
    toolBoxLayoutByIndexSelectLabel->setText(tr("Index:"));
    toolBoxLayoutByIndexSelectLabel->setMinimumWidth(110);
    toolBoxLayoutByIndexSelect = new QComboBox;
    toolBoxLayoutByIndexSelect->setStatusTip(tr("Select a prominence-based layout model"));
    toolBoxLayoutByIndexSelect->setToolTip(tr("Apply a prominence-based layout model"));
    toolBoxLayoutByIndexSelect->setWhatsThis(
                tr("Visualize by prominence index\n\n"
                   "Apply a prominence-based layout model to the network. \n"
                   "For instance, you can apply a degree centrality layout. "
                   "For each prominence index, you can select a circular or level layout type."));
    QStringList indicesList;
    indicesList << "None"<< "Random"
                << "Degree Centrality" << "Closeness Centrality"
                << "Influence Range Closeness Centrality"
                << "Betweenness Centrality"
                << "Stress Centrality" << "Eccentricity Centrality"
                << "Power Centrality" << "Information Centrality"
                << "Degree Prestige (in-Degree)"  << "PageRank Prestige"
                << "Proximity Prestige";
    toolBoxLayoutByIndexSelect->addItems(indicesList);
    toolBoxLayoutByIndexSelect->setMinimumHeight(20);
    toolBoxLayoutByIndexSelect->setMinimumWidth(120);


    QLabel *toolBoxLayoutByIndexTypeLabel = new QLabel;
    toolBoxLayoutByIndexTypeLabel->setText(tr("Layout Type:"));
    toolBoxLayoutByIndexTypeLabel->setMinimumWidth(10);
    toolBoxLayoutByIndexTypeSelect = new QComboBox;
    toolBoxLayoutByIndexTypeSelect->setStatusTip(
                tr("Select layout type for the selected model"));
    toolBoxLayoutByIndexTypeSelect->setToolTip(
                tr("Select circular or level layout type (you must select an index above)"));
    toolBoxLayoutByIndexTypeSelect->setWhatsThis(
                tr("Layout Type\n\n"
                   "Select a layout type (circular or level) for the selected prominence-based model "
                   "you want to apply to the network."));
    QStringList layoutTypes;
    layoutTypes << "Circular" << "On Levels" << "Nodal size";
    toolBoxLayoutByIndexTypeSelect->addItems(layoutTypes);
    toolBoxLayoutByIndexTypeSelect->setMinimumHeight(20);
    toolBoxLayoutByIndexTypeSelect->setMinimumWidth(120);

    toolBoxLayoutByIndexButton = new QPushButton(tr("Apply"));
    toolBoxLayoutByIndexButton->setFocusPolicy(Qt::NoFocus);
    toolBoxLayoutByIndexButton->setMinimumHeight(20);
    toolBoxLayoutByIndexButton->setMaximumWidth(60);


    //create layout for visualisation by index options
    QGridLayout *layoutByIndexGrid = new QGridLayout();
    layoutByIndexGrid -> addWidget(toolBoxLayoutByIndexSelectLabel, 0,0);
    layoutByIndexGrid -> addWidget(toolBoxLayoutByIndexSelect, 0,1);
    layoutByIndexGrid -> addWidget(toolBoxLayoutByIndexTypeLabel, 1,0);
    layoutByIndexGrid -> addWidget(toolBoxLayoutByIndexTypeSelect, 1,1);
    layoutByIndexGrid -> addWidget(toolBoxLayoutByIndexButton, 2,1);
    layoutByIndexGrid -> setSpacing(5);
    layoutByIndexGrid -> setContentsMargins(5, 5, 5, 5);

    //create a box and set the above layout inside
    QGroupBox *layoutByIndexBox= new QGroupBox(tr("By Prominence Index"));
    layoutByIndexBox->setMinimumHeight(120);
    layoutByIndexBox->setLayout (layoutByIndexGrid );


    // create widgets for the "Force-Directed Models" Box
    QLabel *toolBoxLayoutForceDirectedSelectLabel = new QLabel;
    toolBoxLayoutForceDirectedSelectLabel->setText(tr("Model:"));
    toolBoxLayoutForceDirectedSelectLabel->setMinimumWidth(110);
    toolBoxLayoutForceDirectedSelect = new QComboBox;
    QStringList modelsList;
    modelsList << tr("None")
                << tr("Spring Embedder (Eades)")
                << tr("Fruchterman-Reingold")
                << tr("Kamada-Kawai") ;

    toolBoxLayoutForceDirectedSelect->addItems(modelsList);
    toolBoxLayoutForceDirectedSelect->setMinimumHeight(20);
    toolBoxLayoutForceDirectedSelect->setMinimumWidth(120);
    toolBoxLayoutForceDirectedSelect->setStatusTip (
                            tr("Select a Force-Directed layout model. "));
    toolBoxLayoutForceDirectedSelect->setToolTip (
                tr("Select a Force-Directed layout model to embed to the network\n\n"
                   "Available models: \n"
                   "Eades:\n"
                   "A spring-gravitational model, where each node is \n"
                   "regarded as physical object (ring) repeling all other \n"
                   "nodes, while springs between connected nodes attract them. \n\n"

                   "Fruchterman-Reingold: Vertices that are neighbours "
                   "attract each other but, unlike Eades Spring "
                   "Embedder, all vertices repel each other.\n\n"
                   "Kamada-Kawai\n"
                   "Every two vertices are connected  by a 'spring' of a \n"
                   "desirable length, which corresponds to their graph theoretic \n"
                   "distance. In this way, the optimal layout of the graph \n"
                   "is the state with the minimum imbalance. The degree of \n"
                   "imbalance is formulated as the total spring energy: \n"
                   "the square summation of the differences between desirable \n"
                   "distances and real ones for all pairs of vertices"
                   )
                );
    toolBoxLayoutForceDirectedSelect->setWhatsThis(
                tr("Visualize by a Force-Directed layout model.\n\n"
                   "Available models: \n\n "
                   "Eades model\n "
                   "A spring-gravitational model, where each node is \n"
                   "regarded as physical object (ring) repeling all other \n"
                   "nodes, while springs between connected nodes attract them. \n\n"

                   "Fruchterman-Reingold\n"
                   "In this model, the vertices behave as atomic particles \n"
                   "or celestial bodies, exerting attractive and repulsive \n"
                   "forces to each other. Again, only vertices that are \n"
                   "neighbours  attract each other but, unlike Eades Spring \n"
                   "Embedder, all vertices repel each other.\n\n"
                   "Kamada-Kawai\n"
                   "In this model, the graph is considered to be a dynamic system \n"
                   "where every two vertices are connected  by a 'spring' of a \n"
                   "desirable length, which corresponds to their graph theoretic \n"
                   "distance. In this way, the optimal layout of the graph \n"
                   "is the state with the minimum imbalance. The degree of \n"
                   "imbalance is formulated as the total spring energy: \n"
                   "the square summation of the differences between desirable \n"
                   "distances and real ones for all pairs of vertices"
                   )
                );

    toolBoxLayoutForceDirectedButton = new QPushButton(tr("Apply"));
    toolBoxLayoutForceDirectedButton->setFocusPolicy(Qt::NoFocus);
    toolBoxLayoutForceDirectedButton->setMinimumHeight(20);
    toolBoxLayoutForceDirectedButton->setMaximumWidth(60);

    //create layout for dynamic visualisation
    QGridLayout *layoutForceDirectedGrid = new QGridLayout();
    layoutForceDirectedGrid -> addWidget(toolBoxLayoutForceDirectedSelectLabel, 0,0);
    layoutForceDirectedGrid -> addWidget(toolBoxLayoutForceDirectedSelect, 0,1);
    layoutForceDirectedGrid -> addWidget(toolBoxLayoutForceDirectedButton, 1,1);
    layoutForceDirectedGrid -> setSpacing(5);
    layoutForceDirectedGrid -> setContentsMargins(5,5, 5, 5);

    //create a box for dynamic layout options
    QGroupBox *layoutDynamicBox= new QGroupBox(tr("By Force-Directed Model"));
    layoutDynamicBox->setMinimumHeight(90);
    layoutDynamicBox->setLayout (layoutForceDirectedGrid );


    //create widgets for additional visualization options box
    toolBoxNodeSizesByOutDegreeBx = new QCheckBox(
                tr("Node sizes by OutDegree") );
    toolBoxNodeSizesByOutDegreeBx ->setEnabled(true);
    toolBoxNodeSizesByOutDegreeBx
            ->setStatusTip(
                tr("Enable to have all nodes resized so that their "
                   "size reflect their out-degree."));

    toolBoxNodeSizesByOutDegreeBx
            ->setToolTip(
                tr("If you enable this, all nodes will be resized "
                   "so that their size reflect their out-degree. \n"
                   "Nodes with more outbound directed edges will be bigger..."));

    toolBoxNodeSizesByInDegreeBx = new QCheckBox(
                tr("Node sizes by InDegree") );
    toolBoxNodeSizesByInDegreeBx ->setEnabled(true);
    toolBoxNodeSizesByInDegreeBx
            ->setStatusTip(
                tr("Enable to have all nodes resized so that their "
                   "size reflect their in-degree." ) );
    toolBoxNodeSizesByInDegreeBx
            ->setToolTip(
                tr("If you enable this, all nodes will be resized "
                   "so that their size reflect their in-degree. \n"
                   "Nodes with more inbound directed edges them will be bigger..."));

    toolBoxLayoutGuidesBx = new QCheckBox(
                tr("Layout guidelines") );
    toolBoxLayoutGuidesBx->setToolTip(
                tr("Toggle layout guidelines on or off."));

    toolBoxLayoutGuidesBx ->setStatusTip(tr("Toggle layout guidelines on or off."));
    toolBoxLayoutGuidesBx->setWhatsThis(tr("Layout Guidelines\n\n"
                                     "Layout Guidelines are circular or horizontal lines \n"
                                     "usually created when embedding prominence-based \n"
                                     "visualization models on the network.\n"
                                     "Disable this checkbox to hide guidelines"));
    toolBoxLayoutGuidesBx ->setEnabled(true);
    toolBoxLayoutGuidesBx ->setChecked(true);




    QGridLayout *layoutOptionsGrid = new QGridLayout();
    layoutOptionsGrid -> addWidget(toolBoxNodeSizesByOutDegreeBx, 0,0);
    layoutOptionsGrid -> addWidget(toolBoxNodeSizesByInDegreeBx, 1,0);
    layoutOptionsGrid -> addWidget(toolBoxLayoutGuidesBx, 2,0);
    layoutOptionsGrid->setSpacing(5);
    layoutOptionsGrid->setContentsMargins(5, 5, 5, 5);

    //Box for additional visualization options
    QGroupBox *visualizeOptionsBox= new QGroupBox(tr("Options"));
    visualizeOptionsBox->setMinimumHeight(110);
    visualizeOptionsBox->setMaximumWidth(280);
    visualizeOptionsBox->setLayout (layoutOptionsGrid );


    //Parent box with vertical layout for all layout/visualization boxes
    QVBoxLayout *visualizationBoxLayout = new QVBoxLayout;
    visualizationBoxLayout -> addWidget(layoutByIndexBox);
    visualizationBoxLayout -> addWidget(layoutDynamicBox);
    visualizationBoxLayout -> addWidget(visualizeOptionsBox);

    QGroupBox *visualizationBox= new QGroupBox(tr("Visualize"));
    visualizationBox->setMaximumWidth(280);
    visualizationBox->setLayout (visualizationBoxLayout );

    //Parent box with vertical layout for all boxes of Controls
    QGridLayout *editGrid = new QGridLayout;
    editGrid -> addWidget(editGroupBox, 0,0);
    editGrid -> addWidget(analysisBox, 1, 0);
    editGrid -> addWidget(visualizationBox, 2, 0);
    editGrid -> setRowStretch(3,1);   //fix stretch

    //create a box with title
    leftPanel = new QGroupBox(tr("Control Panel"));
    leftPanel -> setLayout (editGrid);

    //create widgets for Properties/Statistics group/tab
    QLabel *labelNodesLCD = new QLabel;
    labelNodesLCD->setText(tr("Total Nodes"));
    labelNodesLCD->setToolTip(tr("The total number of nodes (vertices) in the network."));
    labelEdgesLCD = new QLabel;
    labelEdgesLCD->setText(tr("Total Arcs"));
    labelEdgesLCD->setToolTip(tr("The total number of directed edges in the network."));

    nodesLCD=new QLCDNumber(7);
    nodesLCD->setSegmentStyle(QLCDNumber::Flat);
    nodesLCD->setToolTip(tr("The total number of nodes (vertices) in the network."));
    edgesLCD=new QLCDNumber(7);
    edgesLCD->setSegmentStyle(QLCDNumber::Flat);
    edgesLCD->setStatusTip(tr("Shows the total number of directed edges in the network."));
    edgesLCD->setToolTip(tr("The total number of directed edges in the network."));

    QLabel *labelDensityLCD = new QLabel;
    labelDensityLCD->setText(tr("Density"));
    labelDensityLCD->setToolTip(tr("The density of a network is the ratio of existing \n"
                                  "edges to all possible edges ( n*(n-1) ) between nodes."));
    densityLCD=new QLCDNumber(7);
    densityLCD->setSegmentStyle(QLCDNumber::Flat);
    densityLCD->setStatusTip(tr("Shows the network density, the ratio of existing "
                                "edges to all possible edges ( n*(n-1) ) between nodes."));
    densityLCD->setToolTip(tr("This is the density of the network. \n"
                              "The density of a network is the ratio of existing \n"
                              "edges to all possible edges ( n*(n-1) ) between nodes."));

    //create a grid layout
    QGridLayout *propertiesGrid = new QGridLayout();
    propertiesGrid -> setColumnMinimumWidth(0, 10);
    propertiesGrid -> setColumnMinimumWidth(1, 10);

    networkLabel = new QLabel;
    networkLabel-> setText ("Network Type: Undirected");
    networkLabel->setStatusTip(tr("Directed data mode. Toggle the menu option Edit -> Edges -> Undirected Edges to change it"));

    networkLabel->setToolTip(tr("The loaded network, if any, is directed and \n"
                                "any link you add between nodes will be a directed arc.\n"
                                "If you want to work with undirected edges and/or \n"
                                "transform the loaded network (if any) to undirected \n"
                                "toggle the option Edit -> Edges -> Undirected \n"
                                "or press CTRL+E+U"));
    networkLabel->setWhatsThis(tr("The loaded network, if any, is directed and \n"
                                "any link you add between nodes will be a directed arc.\n"
                                "If you want to work with undirected edges and/or \n"
                                "transform the loaded network (if any) to undirected \n"
                                "toggle the option Edit -> Edges -> Undirected \n"
                                "or press CTRL+E+U"));

    QFont labelFont = networkLabel ->font();
    labelFont.setWeight(QFont::Bold);
    networkLabel ->setFont(labelFont);
    networkLabel ->setFixedWidth(195);
    propertiesGrid -> addWidget(networkLabel , 0,0);
    propertiesGrid -> addWidget(labelNodesLCD, 1,0);
    propertiesGrid -> addWidget(nodesLCD,1,1);
    propertiesGrid -> addWidget(labelEdgesLCD, 2,0);
    propertiesGrid -> addWidget(edgesLCD,2,1);
    propertiesGrid -> addWidget(labelDensityLCD, 3,0);
    propertiesGrid -> addWidget(densityLCD,3,1);

    QLabel *dummyLabel = new QLabel;
    dummyLabel-> setText ("");
    QLabel *labelNode = new QLabel;
    labelNode-> setText (tr("Active Node"));
    labelNode->setFont(labelFont);

    QLabel *labelSelectedNodeLCD = new QLabel;
    labelSelectedNodeLCD -> setText (tr("Number:"));
    labelSelectedNodeLCD -> setToolTip (tr("This is the number of the last selected node."));

    selectedNodeLCD =new QLCDNumber(5);
    selectedNodeLCD ->setSegmentStyle(QLCDNumber::Flat);

    QLabel *labelInDegreeLCD = new QLabel;
    labelInDegreeLCD -> setText (tr("In-Degree:"));
    labelInDegreeLCD -> setToolTip (tr("The inDegree of a node is the sum of all inbound edge weights."));
    inDegreeLCD=new QLCDNumber(5);
    inDegreeLCD -> setSegmentStyle(QLCDNumber::Flat);
    inDegreeLCD -> setToolTip (tr("The sum of all inbound edge weights of the node you clicked."));
    inDegreeLCD -> setStatusTip (tr("The sum of all inbound edge weights of the node you clicked."));
    QLabel *labelOutDegreeLCD = new QLabel;
    labelOutDegreeLCD -> setText (tr("Out-Degree:"));
    labelOutDegreeLCD -> setToolTip (tr("The outDegree of a node is the sum of all outbound edge weights."));
    outDegreeLCD=new QLCDNumber(5);
    outDegreeLCD -> setSegmentStyle(QLCDNumber::Flat);
    outDegreeLCD -> setStatusTip (tr("The sum of all outbound edge weights of the node you clicked."));
    outDegreeLCD -> setToolTip (tr("The sum of all outbound edge weights of the node you clicked."));

    QLabel *labelClucofLCD  = new QLabel;
    labelClucofLCD -> setText (tr("Clu.Coef."));
    labelClucofLCD -> setWhatsThis(
                tr("The Clustering Coefficient quantifies how close the clicked \n"
                   "vertex and its neighbors are to being a clique. \n"
                   "The value is the proportion of Edges between the vertices \n"
                   "within the neighbourhood of the clicked vertex, \n"
                   "divided by the number of Edges that could possibly exist "
                   "between them. \n\n "
                   "This value is automatically calculated only if vertices < 500.\n"
                   "If your network is larger than 500 vertices, compute CluCof "
                   "from the menu Analysis > Clustering Coefficient "));
    labelClucofLCD -> setToolTip (
                tr("The Clustering Coefficient quantifies how close the clicked \n"
                   "vertex and its neighbors are to being a clique. \n"
                   "The value is the proportion of Edges between the vertices \n"
                   "within the neighbourhood of the clicked vertex, \n"
                   "divided by the number of Edges that could possibly exist "
                   "between them. \n\n "
                   "This value is automatically calculated only if vertices < 500.\n"
                   "If your network is larger than 500 vertices, compute CluCof "
                   "from the menu Analysis > Clustering Coefficient "));
    clucofLCD = new QLCDNumber(5);
    clucofLCD -> setSegmentStyle(QLCDNumber::Flat);
    clucofLCD -> setStatusTip( tr("The Clustering Coefficient of the active node."));
    clucofLCD -> setWhatsThis(
                tr("The Clustering Coefficient of the active node. \n"
                   "The Clustering Coefficient quantifies how close the clicked \n"
                       "vertex and its neighbors are to being a clique. \n"
                       "The value is the proportion of Edges between the vertices \n"
                       "within the neighbourhood of the clicked vertex, \n"
                       "divided by the number of Edges that could possibly exist "
                       "between them. \n\n "
                       "This value is automatically calculated only if vertices < 500.\n"
                       "If your network is larger than 500 vertices, compute CluCof "
                       "from the menu Analysis > Clustering Coefficient "));
    clucofLCD  -> setToolTip (
                tr("The Clustering Coefficient of the active node. \n"
                   "The Clustering Coefficient quantifies how close the clicked \n"
                   "vertex and its neighbors are to being a clique. \n"
                   "The value is the proportion of Edges between the vertices \n"
                   "within the neighbourhood of the clicked vertex, \n"
                   "divided by the number of Edges that could possibly exist "
                   "between them. \n\n "
                   "This value is automatically calculated only if vertices < 500.\n"
                   "If your network is larger than 500 vertices, compute CluCof "
                   "from the menu Analysis > Clustering Coefficient "));


    propertiesGrid -> addWidget(dummyLabel, 6,0);
    propertiesGrid -> addWidget(labelNode, 7,0);
    propertiesGrid -> addWidget(labelSelectedNodeLCD , 8,0);
    propertiesGrid -> addWidget(selectedNodeLCD ,8,1);
    propertiesGrid -> addWidget(labelInDegreeLCD, 9,0);
    propertiesGrid -> addWidget(inDegreeLCD, 9,1);
    propertiesGrid -> addWidget(labelOutDegreeLCD, 10,0);
    propertiesGrid -> addWidget(outDegreeLCD,10,1);
    propertiesGrid -> addWidget(labelClucofLCD, 11,0);
    propertiesGrid -> addWidget(clucofLCD,11,1);
    propertiesGrid -> setRowStretch(12,1);   //fix stretch

    //create a panel with title
    rightPanel = new QGroupBox(tr("Statistics Panel"));
    rightPanel->setMaximumWidth(210);
    rightPanel -> setLayout (propertiesGrid);

}









/**
 * @brief MainWindow::initStatusBar
 * Initializes the status bar
 */
void MainWindow::initStatusBar() {
    statusBarDuration=3000;
    statusMessage( tr("Ready."));
}





/**
 * @brief MainWindow::initView
 * Initializes the scene and the corresponding graphicsWidget,
 * The latter is a QGraphicsView canvas which is the main widget of SocNetV.
 */
void MainWindow::initView() {
    qDebug ()<< "MW::initView()";
    //create a scene
    scene=new QGraphicsScene();

    //create a view widget for this scene
    graphicsWidget=new GraphicsWidget(scene, this);
    graphicsWidget->setViewportUpdateMode( QGraphicsView::SmartViewportUpdate );
    //  FullViewportUpdate  // MinimalViewportUpdate //SmartViewportUpdate  //BoundingRectViewportUpdate
    //QGraphicsView can cache pre-rendered content in a QPixmap, which is then drawn onto the viewport.
    graphicsWidget->setCacheMode(QGraphicsView::CacheNone);  //CacheBackground | CacheNone

    bool antialiasing = (appSettings["antialiasing"] == "true" ) ? true:false;
    graphicsWidget->setRenderHint(QPainter::Antialiasing, antialiasing );
    graphicsWidget->setRenderHint(
                QPainter::TextAntialiasing, antialiasing );
    graphicsWidget->setRenderHint(QPainter::SmoothPixmapTransform, antialiasing );
    //Optimization flags:
    //if items do restore their state, it's not needed for graphicsWidget to do the same...
    graphicsWidget->setOptimizationFlag(QGraphicsView::DontSavePainterState, true);
    //Disables QGraphicsView's antialiasing auto-adjustment of exposed areas.
    graphicsWidget->setOptimizationFlag(QGraphicsView::DontAdjustForAntialiasing, false);
    //"QGraphicsScene applies an indexing algorithm to the scene, to speed up item discovery functions like items() and itemAt().
    // Indexing is most efficient for static scenes (i.e., where items don't move around).
    // For dynamic scenes, or scenes with many animated items, the index bookkeeping can outweight the fast lookup speeds." So...
    scene->setItemIndexMethod(QGraphicsScene::BspTreeIndex); //NoIndex (for anime) | BspTreeIndex

    graphicsWidget->setTransformationAnchor(QGraphicsView::AnchorUnderMouse);
    //graphicsWidget->setTransformationAnchor(QGraphicsView::AnchorViewCenter);
    //graphicsWidget->setTransformationAnchor(QGraphicsView::NoAnchor);
    graphicsWidget->setResizeAnchor(QGraphicsView::AnchorViewCenter);

    // sets dragging the mouse over the scene while the left mouse button is pressed.
    graphicsWidget->setDragMode(QGraphicsView::RubberBandDrag);
    graphicsWidget->setFocusPolicy(Qt::StrongFocus);
    graphicsWidget->setFocus();
    graphicsWidget->setWhatsThis(tr("The canvas of SocNetV. \n\n"
                                  "Inside this area you create and edit networks, "
                                  "load networks from files and visualize them \n"
                                  "according to selected metrics. \n\n"
                                  " - To create a new node, double-click anywhere (Ctrl+.)\n"
                                  " - To add an arc between two nodes, double-click"
                                  " on the first node then double-click on the second (Ctrl+/)\n"
                                  " - To change network appearance, right click on empty space\n"
                                  " - To change/edit the properties of a node, right-click on it\n"
                                  " - To change/edit the properties of an edge, right-click on it."
                                  ""));

}




/**
 * @brief MainWindow::initWindowLayout
 * Initializes the application window UI:
 * Creates helper widgets and sets the main layout of the MainWindow
 */
void MainWindow::initWindowLayout() {
    qDebug () << "MW::initWindowLayout";
    int size = style()->pixelMetric(QStyle::PM_ToolBarIconSize);
    QSize iconSize(size, size);
    iconSize.setHeight(16);
    iconSize.setWidth(16);
    // Zoom slider
    zoomInBtn = new QToolButton;
    zoomInBtn->setShortcut(Qt::CTRL + Qt::Key_Plus);
    zoomInBtn->setToolTip(tr("Zoom in (Ctrl++)"));
    zoomInBtn->setStatusTip(tr("Zoom inside the actual network. Or press Cltr and use mouse wheel."));
    zoomInBtn->setWhatsThis(tr("Zoom In.\n\n"
                               "Zooms in the actual network"
                               "You can also press Cltr and use mouse wheel."));
    zoomInBtn->setAutoRepeat(true);
    zoomInBtn->setAutoRepeatInterval(33);
    zoomInBtn->setAutoRepeatDelay(0);
    zoomInBtn->setIcon(QPixmap(":/images/zoomin.png"));
    zoomInBtn->setIconSize(iconSize);

    zoomOutBtn = new QToolButton;
    zoomOutBtn->setAutoRepeat(true);
    zoomOutBtn->setShortcut(Qt::CTRL + Qt::Key_Minus);
    zoomOutBtn->setToolTip(tr("Zoom out (Ctrl+-)"));
    zoomOutBtn->setStatusTip(tr("Zoom out of the actual network. Or press Cltr and use mouse wheel."));
    zoomOutBtn->setWhatsThis(tr("Zoom out.\n\n"
                                "Zooms out the actual network"
                                "You can also press Cltr and use mouse wheel."));
    zoomOutBtn->setAutoRepeat(true);
    zoomOutBtn->setAutoRepeatInterval(33);
    zoomOutBtn->setAutoRepeatDelay(0);
    zoomOutBtn->setIcon(QPixmap(":/images/zoomout.png"));
    zoomOutBtn->setIconSize(iconSize);

    zoomSlider = new QSlider;
    zoomSlider->setMinimum(0);
    zoomSlider->setMaximum(500);
    zoomSlider->setValue(250);
    zoomSlider->setToolTip(tr("Zoom slider: Drag up to zoom in. \n"
                                "Drag down to zoom out. "));
    zoomSlider->setWhatsThis(tr("Zoom slider: Drag up to zoom in. \n"
                                "Drag down to zoom out. "));
    zoomSlider->setTickPosition(QSlider::TicksBothSides);

    // Zoom slider layout
    QVBoxLayout *zoomSliderLayout = new QVBoxLayout;
    zoomSliderLayout->addWidget(zoomInBtn);
    zoomSliderLayout->addWidget(zoomSlider);
    zoomSliderLayout->addWidget(zoomOutBtn);

    // Rotate slider
    rotateLeftBtn = new QToolButton;
    rotateLeftBtn->setAutoRepeat(true);
    rotateLeftBtn->setShortcut(Qt::CTRL + Qt::Key_Left);
    rotateLeftBtn->setIcon(QPixmap(":/images/rotateleft.png"));
    rotateLeftBtn->setToolTip(tr("Rotate counterclockwise (Ctrl+Left Arrow)"));
    rotateLeftBtn->setStatusTip(tr("Rotate counterclockwise (Ctrl+Left Arrow)"));
    rotateLeftBtn->setWhatsThis(tr("Rotates counterclockwise (Ctrl+Left Arrow)"));
    rotateLeftBtn->setIconSize(iconSize);

    rotateRightBtn = new QToolButton;
    rotateRightBtn->setAutoRepeat(true);
    rotateRightBtn->setShortcut(Qt::CTRL + Qt::Key_Right);
    rotateRightBtn ->setIcon(QPixmap(":/images/rotateright.png"));
    rotateRightBtn->setToolTip(tr("Rotate clockwise (Ctrl+Right Arrow)"));
    rotateRightBtn->setStatusTip(tr("Rotate clockwise (Ctrl+Right Arrow)"));
    rotateRightBtn->setWhatsThis(tr("Rotates clockwise (Ctrl+Right Arrow)"));
    rotateRightBtn ->setIconSize(iconSize);

    rotateSlider = new QSlider;
    rotateSlider->setOrientation(Qt::Horizontal);
    rotateSlider->setMinimum(-180);
    rotateSlider->setMaximum(180);
    rotateSlider->setTickInterval(5);
    rotateSlider->setValue(0);
    rotateSlider->setToolTip(tr("Rotate slider: Drag to left to rotate clockwise. \n"
                                "Drag to right to rotate counterclockwise. "));
    rotateSlider->setWhatsThis(tr("Rotate slider: Drag to left to rotate clockwise. "
                                "Drag to right to rotate counterclockwise. "));
    rotateSlider->setTickPosition(QSlider::TicksBothSides);

    // Rotate slider layout
    QHBoxLayout *rotateSliderLayout = new QHBoxLayout;
    rotateSliderLayout->addWidget(rotateLeftBtn);
    rotateSliderLayout->addWidget(rotateSlider);
    rotateSliderLayout->addWidget(rotateRightBtn );

    resetSlidersBtn = new QToolButton;
    resetSlidersBtn->setText(tr("Reset"));
    resetSlidersBtn->setShortcut(Qt::CTRL + Qt::Key_0);
    resetSlidersBtn->setToolTip(tr("Reset zoom and rotation to zero (Ctrl+0)"));
    resetSlidersBtn->setWhatsThis(tr("Reset zoom and rotation to zero (Ctrl+0)"));
    resetSlidersBtn->setIcon(QPixmap(":/images/reset.png"));
    resetSlidersBtn ->setIconSize(iconSize);
    resetSlidersBtn->setEnabled(true);

    // Create a layout for the toolbox and the canvas.
    // This will be the layout of our MW central widget
    QGridLayout *layout = new QGridLayout;
    layout->addWidget(leftPanel, 0, 0, 2,1);
    layout->addWidget(graphicsWidget,0,1);
    layout->addLayout(zoomSliderLayout, 0, 2);
    layout->addWidget(rightPanel, 0, 3,2,1);
    layout->addLayout(rotateSliderLayout, 1, 1, 1, 1);
    layout->addWidget(resetSlidersBtn, 1, 2, 1, 1);

    //create a dummy widget, and set the above layout
    QWidget *widget = new QWidget;
    widget->setLayout(layout);

    //now set this as central widget of MW
    setCentralWidget(widget);

    // set panels visibility
    if ( appSettings["showRightPanel"] == "false") {
        slotOptionsRightPanelVisibility(false);
    }

    if ( appSettings["showLeftPanel"] == "false") {
        slotOptionsLeftPanelVisibility(false);
    }

    qDebug () << "MW::initWindowLayout - resize to 1280x900";
    this->resize(1280,900);

    this->showMaximized();

}







/**
 * @brief MainWindow::initSignalSlots
 * Connect signals & slots between various parts of the app:
 * - the GraphicsWidget and the Graph
 * - the GraphicsWidget and the MainWindow
 * This must be called after all widgets have been created.
 *
 */
void MainWindow::initSignalSlots() {
    qDebug ()<< "MW::initSignalSlots()";

    // Signals from graphicsWidget to MainWindow

    connect( graphicsWidget, SIGNAL( resized(int, int)),
                &activeGraph, SLOT( canvasSizeSet(int,int)) ) ;

    connect( graphicsWidget, SIGNAL( selectedNode(Node*) ),
             this, SLOT( nodeInfoStatusBar(Node*) ) 	);

    connect( graphicsWidget, SIGNAL( selectedEdge(Edge*) ),
             this, SLOT ( edgeInfoStatusBar(Edge*) )  );

    connect( graphicsWidget, SIGNAL( userClickOnEmptySpace() ),
                     this, SLOT( slotEditClickOnEmptySpace() ) ) ;

    connect( graphicsWidget, SIGNAL(
                 userDoubleClickNewNode(const QPointF &) ),
             this, SLOT(
                 slotEditNodeAddWithMouse(const QPointF &) ) ) ;

    connect( graphicsWidget, SIGNAL( userMiddleClicked(const int &, const int &, const float&) ),
             this, SLOT( slotEditEdgeCreate(int, int, float) ) 	);


    connect( graphicsWidget, SIGNAL( openNodeMenu() ),
             this, SLOT( slotEditNodeOpenContextMenu() ) ) ;

    connect( graphicsWidget, SIGNAL( openEdgeMenu() ),
             this, SLOT( openEdgeContextMenu() ) ) ;

    connect (graphicsWidget, &GraphicsWidget::openContextMenu,
             this, &MainWindow::slotEditOpenContextMenu);

    connect( graphicsWidget, SIGNAL(updateNodeCoords(const int &, const int &, const int &)),
             this, SLOT( updateNodeCoords(const int &, const int &, const int &) ) );


    connect( graphicsWidget, SIGNAL(zoomChanged(const int &)),
             zoomSlider, SLOT( setValue(const int &)) );

    connect(zoomSlider, SIGNAL(valueChanged(const int &)),
            graphicsWidget, SLOT(changeMatrixScale(const int &)));

    connect( zoomInBtn, SIGNAL(clicked()), graphicsWidget, SLOT( zoomIn() ) );
    connect( zoomOutBtn, SIGNAL(clicked()), graphicsWidget, SLOT( zoomOut() ) );

    connect( graphicsWidget, SIGNAL(rotationChanged(const int &)),
             rotateSlider, SLOT( setValue(const int &)) );

    connect(rotateSlider, SIGNAL(valueChanged(const int &)),
            graphicsWidget, SLOT(changeMatrixRotation(const int &)));

    connect(rotateLeftBtn, SIGNAL(clicked()), graphicsWidget, SLOT(rotateLeft()));
    connect(rotateRightBtn, SIGNAL(clicked()), graphicsWidget, SLOT(rotateRight()));

    connect(resetSlidersBtn, SIGNAL(clicked()), graphicsWidget, SLOT(reset()));


    // Signals from activeGraph to graphicsWidget
    connect( &activeGraph,
             SIGNAL( addGuideCircle(const double&, const double&, const double&) ),
             graphicsWidget,
             SLOT(  addGuideCircle(const double&, const double&, const double&) ) ) ;

    connect( &activeGraph, SIGNAL( addGuideHLine(const double&) ),
             graphicsWidget, SLOT(  addGuideHLine(const double&) ) ) ;

    connect( &activeGraph, SIGNAL( moveNode(const int &, const qreal &, const qreal &) ),
             graphicsWidget, SLOT( moveNode(const int &, const qreal &, const qreal &) ) ) ;



    connect( &activeGraph,
             SIGNAL(
                 drawNode( const int &, const int &, const QString &,
                           const QString &,
                           const bool &,const bool &,
                           const QString &, const int &,
                           const bool &, const QString &,
                           const QString &, const int &,
                           const QPointF &
                            )
                 ),
             graphicsWidget,
             SLOT(
                 drawNode( const int &, const int &, const QString &,
                           const QString &,
                           const bool &,const bool &,
                           const QString &, const int &,
                           const bool &, const QString &,
                           const QString &, const int &,
                           const QPointF &
                            )
                 )
             ) ;

    connect( &activeGraph, SIGNAL( eraseEdge(const long int &, const long int &)),
             graphicsWidget, SLOT( eraseEdge(const long int &, const long int &) ) );

    connect( &activeGraph, SIGNAL( graphChanged() ),
             this, SLOT( slotNetworkChanged() ) ) ;

    connect( &activeGraph, SIGNAL( signalFileType( int, QString,
                                                   int , int, bool) ),
             this, SLOT( fileType( int, QString, int , int, bool) ) ) ;

    connect( &activeGraph, SIGNAL( drawEdge( const int&, const int&, const float &,
                                             const QString &, const QString &,
                                             const int&, const bool&,
                                             const bool&,
                                             const bool&)),
             graphicsWidget, SLOT( drawEdge( const int&, const int&, const float &,
                                             const QString &,const QString &,
                                             const int &, const bool&,
                                             const bool &,
                                             const bool&) )  ) ;


    connect( &activeGraph, SIGNAL( setEdgeWeight(const long int &,
                                                   const long int &,
                                                   const float &)),
             graphicsWidget, SLOT( setEdgeWeight(const long int &,
                                                const long int &,
                                                const float &) ) );

    connect( &activeGraph, SIGNAL( setEdgeUndirected(const long int &,
                                                   const long int &,
                                                   const float &)),
             graphicsWidget, SLOT( setEdgeUndirected(const long int &,
                                                const long int &,
                                                const float &) ) );



    connect( &activeGraph, SIGNAL( setEdgeColor(const long int &,
                                                   const long int &,
                                                   const QString &)),
             graphicsWidget, SLOT( setEdgeColor(const long int &,
                                                const long int &,
                                                const QString &) ) );


    connect( &activeGraph, SIGNAL( setEdgeLabel(const long int &,
                                                   const long int &,
                                                   const QString &)),
             graphicsWidget, SLOT( setEdgeLabel(const long int &,
                                                const long int &,
                                                const QString &) ) );


    connect( &activeGraph, SIGNAL( eraseNode(long int) ),
             graphicsWidget, SLOT(  eraseNode(long int) ) );

    connect( &activeGraph, SIGNAL( setEdgeVisibility (int, int, int, bool) ),
             graphicsWidget, SLOT(  setEdgeVisibility (int, int, int, bool) ) );

    connect( &activeGraph, SIGNAL( setVertexVisibility(long int, bool)  ),
             graphicsWidget, SLOT(  setNodeVisibility (long int ,  bool) ) );

    connect( &activeGraph, SIGNAL( setNodeSize(const long int &, const int &)  ),
             graphicsWidget, SLOT(  setNodeSize (const long int &, const int &) ) );

    connect( &activeGraph, SIGNAL( setNodeColor(long int,QString))  ,
             graphicsWidget, SLOT(  setNodeColor(long int, QString) ) );

    connect( &activeGraph, SIGNAL( setNodeShape(long int,QString))  ,
             graphicsWidget, SLOT(  setNodeShape(long int, QString) ) );

    connect( &activeGraph, SIGNAL( setNodeNumberSize(const long int &, const int &)  ),
             graphicsWidget, SLOT(  setNodeNumberSize (const long int &, const int &) ) );

    connect( &activeGraph, SIGNAL( setNodeNumberDistance(const long int &, const int &)  ),
             graphicsWidget, SLOT( setNodeNumberDistance (const long int &, const int &) ) );

    connect( &activeGraph, &Graph::setNodeLabel ,
             graphicsWidget, &GraphicsWidget::setNodeLabel );

    connect( &activeGraph, SIGNAL( setNodeLabelSize(const long int &, const int &)  ),
             graphicsWidget, SLOT(  setNodeLabelSize (const long int &, const int &) ) );

    connect( &activeGraph, SIGNAL( setNodeLabelDistance(const long int &, const int &)  ),
             graphicsWidget, SLOT( setNodeLabelDistance (const long int &, const int &) ) );


    connect( &activeGraph, SIGNAL( statusMessage (QString) ),
             this, SLOT( statusMessage (QString) ) ) ;

    connect( &activeGraph, SIGNAL( describeDataset (QString) ),
             this, SLOT( showMessageToUser (QString) ) ) ;

    connect( &activeGraph, &Graph::signalNodeSizesByInDegree,
             this, &MainWindow::slotLayoutNodeSizesByInDegree );




    //signals and slots inside MainWindow
    connect( editNodeAddBt,SIGNAL(clicked()), this, SLOT( slotEditNodeAdd() ) );

    connect( editEdgeAddBt,SIGNAL(clicked()), this, SLOT( slotEditEdgeAdd() ) );

    connect( removeNodeBt,SIGNAL(clicked()), this, SLOT( slotEditNodeRemove() ) );

    connect( editEdgeRemoveBt,SIGNAL(clicked()), this, SLOT( slotEditEdgeRemove() ) );


    connect( editRelationNextAct, SIGNAL(triggered()),
             this, SLOT( slotEditRelationNext() ) );
    connect( editRelationPreviousAct, SIGNAL(triggered()),
             this, SLOT( slotEditRelationPrev() ) );
    connect( editRelationAddAct, SIGNAL(triggered()), this, SLOT( slotEditRelationAdd() ) );

    connect( editRelationChangeCombo , SIGNAL( currentIndexChanged(int) ) ,
             &activeGraph, SLOT( relationSet(int) ) );

    connect( this , SIGNAL(addRelationToGraph(QString)),
             &activeGraph, SLOT( relationAddFromUser(QString) ) );

    connect ( &activeGraph, SIGNAL(addRelationToMW(QString)),
              this, SLOT(slotEditRelationAdd(QString)));

    connect( &activeGraph, SIGNAL(relationChanged(int)),
             graphicsWidget, SLOT( relationSet(int))  ) ;

    connect( &m_DialogEdgeFilterByWeight, SIGNAL( userChoices( float, bool) ),
             &activeGraph, SLOT( edgeFilterByWeight (float, bool) ) );


    connect( &m_WebCrawlerDialog, &WebCrawlerDialog::userChoices,
             this, &MainWindow::slotNetworkWebCrawler );

    connect( &m_datasetSelectDialog, SIGNAL( userChoices( QString) ),
             this, SLOT( slotNetworkDataSetRecreate(QString) ) );

    connect( layoutGuidesAct, SIGNAL(triggered(bool)),
             graphicsWidget, SLOT(slotLayoutGuides(bool)));

        connect(toolBoxAnalysisGeodesicsSelect, SIGNAL (currentIndexChanged(int) ),
            this, SLOT(toolBoxAnalysisGeodesicsSelectChanged(int) ) );

    connect(toolBoxAnalysisConnectivitySelect, SIGNAL (currentIndexChanged(int) ),
            this, SLOT(toolBoxAnalysisConnectivitySelectChanged(int) ) );

    connect(toolBoxAnalysisClusterabilitySelect, SIGNAL (currentIndexChanged(int) ),
            this, SLOT(toolBoxAnalysisClusterabilitySelectChanged(int) ) );

    connect(toolBoxAnalysisProminenceSelect, SIGNAL (currentIndexChanged(int) ),
            this, SLOT(toolBoxAnalysisProminenceSelectChanged(int) ) );



    connect(toolBoxNodeSizesByOutDegreeBx , SIGNAL(clicked(bool)),
            this, SLOT(slotLayoutNodeSizesByOutDegree(bool)));
    connect(toolBoxNodeSizesByInDegreeBx , SIGNAL(clicked(bool)),
            this, SLOT(slotLayoutNodeSizesByInDegree(bool)));


    connect(toolBoxLayoutByIndexButton, SIGNAL (clicked() ),
            this, SLOT(toolBoxLayoutByIndexButtonPressed() ) );

    connect(toolBoxLayoutForceDirectedButton, SIGNAL (clicked() ),
            this, SLOT(toolBoxLayoutForceDirectedButtonPressed() ) );

    connect( toolBoxLayoutGuidesBx, SIGNAL(clicked(bool)),
             this, SLOT(slotLayoutGuides(bool)));

}







/**
 * @brief MainWindow::initNet
 * Initializes the default network parameters.
 * Used on app start and especially when erasing a network to start a new one
 */
void MainWindow::initNet(){
    qDebug()<<"MW::initNet() - START INITIALISATION";
    QApplication::setOverrideCursor( QCursor(Qt::WaitCursor) );

    // Init basic variables


    considerWeights=false;
    inverseWeights=false;
    askedAboutWeights=false;


    networkName="";

    previous_fileName=fileName;
    fileName="";

    pajekFileLoaded=false;
    adjacencyFileLoaded=false;
    fileFormat = -1;
    initFileCodec= "UTF-8";
    dotFileLoaded=false;
    fileLoaded=false;

    networkModified=false;
    networkSave->setIcon(QIcon(":/images/saved.png"));
    networkSave->setEnabled(true);

    markedNodesExist=false;	//used by slotEditNodeFind()

    cursorPosGW=QPointF(-1,-1);
    clickedNodeNumber=-1;
    edgeClicked=false;
    nodeClicked=false;


    /** Clear previous network data */
    activeGraph.clear();
    activeGraph.setSocNetV_Version(VERSION);

    activeGraph.vertexShapeInit(appSettings["initNodeShape"]);
    activeGraph.vertexSizeInit(appSettings["initNodeSize"].toInt(0, 10));
    activeGraph.vertexColorInit( appSettings["initNodeColor"] );

    activeGraph.vertexNumberSizeInit(appSettings["initNodeNumberSize"].toInt(0,10));
    activeGraph.vertexNumberColorInit(appSettings["initNodeNumberColor"]);

    activeGraph.vertexLabelColorInit(appSettings["initNodeLabelColor"]);
    activeGraph.vertexLabelSizeInit(appSettings["initNodeLabelSize"].toInt(0,10));

    activeGraph.edgeColorInit(appSettings["initEdgeColor"]);

    activeGraph.vertexLabelsVisibilitySet(
                (appSettings["initNodeLabelsVisibility"] == "true" ) ? true: false
                );
    activeGraph.vertexNumbersVisibilitySet(
                ( appSettings["initNodeNumbersVisibility"] == "true" ) ? true: false
                );
    activeGraph.vertexNumbersInsideNodesSet(
                ( appSettings["initNodeNumbersInside"] == "true" ) ? true: false
                );

    /** Clear graphicsWidget scene and reset transformations **/
    graphicsWidget->clear();
    rotateSlider->setValue(0);
    zoomSlider->setValue(250);

    /** Clear LCDs **/
    nodesLCD->display(activeGraph.vertices());
    if (activeGraph.isUndirected()) {
        editEdgeUndirectedAllAct->setChecked(true);
        edgesLCD->setStatusTip(tr("Shows the total number of undirected edges in the network."));
        edgesLCD->setToolTip(tr("The total number of undirected edges in the network."));
        networkLabel->setStatusTip(tr("Undirected data mode. Toggle the menu option Edit -> Edges -> Undirected Edges to change it"));
        networkLabel->setToolTip(tr("The loaded network, if any, is undirected and \n"
                                    "any edge you add between nodes will be undirected.\n"
                                    "If you want to work with directed edges and/or \n"
                                    "transform the loaded network (if any) to directed \n"
                                    "disable the option Edit -> Edges -> Undirected \n"
                                    "or press CTRL+E+U"));
        networkLabel->setWhatsThis(tr("The loaded network, if any, is undirected and \n"
                                    "any edge you add between nodes will be undirected.\n"
                                    "If you want to work with directed edges and/or \n"
                                    "transform the loaded network (if any) to directed \n"
                                    "disable the option Edit -> Edges -> Undirected \n"
                                    "or press CTRL+E+U"));
        networkLabel-> setText ("Network Type: Undirected");
        labelEdgesLCD->setText(tr("Total Edges"));
    }
    else {
        editEdgeUndirectedAllAct->setChecked(false);
        edgesLCD->setStatusTip(tr("Shows the total number of directed edges in the network."));
        edgesLCD->setToolTip(tr("The total number of directed edges in the network."));
        networkLabel->setStatusTip(tr("Directed data mode. Toggle the menu option Edit -> Edges -> Undirected Edges to change it"));
        networkLabel->setToolTip(tr("The loaded network, if any, is directed and \n"
                                    "any link you add between nodes will be a directed arc.\n"
                                    "If you want to work with undirected edges and/or \n"
                                    "transform the loaded network (if any) to undirected \n"
                                    "enable the option Edit -> Edges -> Undirected \n"
                                    "or press CTRL+E+U"));
        networkLabel->setWhatsThis(tr("The loaded network, if any, is directed and \n"
                                    "any link you add between nodes will be a directed arc.\n"
                                    "If you want to work with undirected edges and/or \n"
                                    "transform the loaded network (if any) to undirected \n"
                                    "enable the option Edit -> Edges -> Undirected \n"
                                    "or press CTRL+E+U"));

        networkLabel-> setText ("Network Type: Directed");
        labelEdgesLCD->setText(tr("Total Arcs"));
    }
    edgesLCD->display(activeEdges());
    densityLCD->display(activeGraph.density());
    inDegreeLCD->display(0);
    outDegreeLCD->display(0);
    clucofLCD->display(0);
    selectedNodeLCD->display(0);

    /** Clear toolbox and menu checkboxes **/
    toolBoxAnalysisClusterabilitySelect->setCurrentIndex(0);
    toolBoxAnalysisConnectivitySelect->setCurrentIndex(0);
    toolBoxAnalysisGeodesicsSelect->setCurrentIndex(0);
    toolBoxAnalysisProminenceSelect->setCurrentIndex(0);
    toolBoxLayoutByIndexSelect->setCurrentIndex(0);
    toolBoxLayoutByIndexTypeSelect ->setCurrentIndex(0);
    toolBoxLayoutForceDirectedSelect->setCurrentIndex(0);
    toolBoxNodeSizesByOutDegreeBx->setChecked(false);
    toolBoxNodeSizesByInDegreeBx->setChecked(false);

    optionsEdgeWeightNumbersAct->setChecked(
                (appSettings["initEdgeWeightNumbersVisibility"] == "true") ? true:false
                );
    considerEdgeWeightsAct->setChecked(false);
    optionsEdgeArrowsAct->setChecked(
                (appSettings["initEdgeArrows"] == "true") ? true: false
            );

    optionsEdgeLabelsAct->setChecked (
                (appSettings["initEdgeLabelsVisibility"] == "true") ? true: false

                );
    filterIsolateNodesAct->setChecked(false); // re-init orphan nodes menu item

    editRelationChangeCombo->clear();

    graphicsWidget->setInitNodeColor(appSettings["initNodeColor"]);
    graphicsWidget->setInitNumberDistance(
                appSettings["initNodeNumberDistance"].toInt(0,10)
            );
    graphicsWidget->setInitLabelDistance(
                appSettings["initNodeLabelDistance"].toInt(0,10)
                );
    graphicsWidget->setInitZoomIndex(250);
    graphicsWidget->setInitNodeSize(appSettings["initNodeSize"].toInt(0, 10));

    if (appSettings["initBackgroundImage"] != ""
            && QFileInfo(appSettings["initBackgroundImage"]).exists()) {
        graphicsWidget->setBackgroundBrush(QImage(appSettings["initBackgroundImage"]));
        graphicsWidget->setCacheMode(QGraphicsView::CacheBackground);
        statusMessage( tr("BackgroundImage on.") );
    }
    else {
        graphicsWidget->setBackgroundBrush(
                    QBrush(QColor (appSettings["initBackgroundColor"]))
                    ); //Qt::gray
    }




    /** set window title **/
    setWindowTitle(tr("Social Network Visualizer ")+VERSION);

    QApplication::restoreOverrideCursor();
    statusMessage( tr("Ready"));
    qDebug("MW: initNet() INITIALISATION END");


}




void MainWindow::slotNetworkFileRecentUpdateActions() {

    int numRecentFiles = qMin(recentFiles.size(), (int)MaxRecentFiles);

    for (int i = 0; i < numRecentFiles; ++i) {
        QString text = tr("&%1  %2").arg(i + 1).arg(QFileInfo(recentFiles[i]).fileName());
        recentFileActs[i]->setText(text);
        recentFileActs[i]->setData(recentFiles[i]);
        recentFileActs[i]->setVisible(true);
    }
    for (int j = numRecentFiles; j < MaxRecentFiles; ++j)
        recentFileActs[j]->setVisible(false);

    //separatorAct->setVisible(numRecentFiles > 0);
}



/**
 * @brief MainWindow::statusMessage
 * @param message
 * Convenience method to show a message in the status bar, with the given duration
 * Slot called by Graph::statusMessage to display some message to the user
 */
void MainWindow::statusMessage(const QString message){
    statusBar()->showMessage( message, statusBarDuration );
}



/**
 * @brief MainWindow::showMessageToUser
 * Convenience method
 * @param message
 */
void MainWindow::showMessageToUser(const QString message) {
    QMessageBox::information(this, tr("Info"),
                          message,
                          QMessageBox::Ok, 0);
}




/**
 * @brief MainWindow::updateNodeCoords
 * Called from GraphicsWidget when a node moves to update vertex coordinates
 * in Graph
 * @param nodeNumber
 * @param x
 * @param y
 */
void MainWindow::updateNodeCoords(const int &nodeNumber,
                                  const int &x, const int &y){
    //	qDebug("MW: updateNodeCoords() for %i with x %i and y %i", nodeNumber, x, y);
    activeGraph.vertexPosSet(nodeNumber, x, y);
}





/**
 * @brief MainWindow::toolBoxAnalysisGeodesicsSelectChanged
 * Called from MW, when user selects something in the Geodesics selectbox of
 * toolbox
 * @param selectedIndex
 */
void MainWindow::toolBoxAnalysisGeodesicsSelectChanged(int selectedIndex) {
    qDebug()<< "MW::toolBoxAnalysisGeodesicsSelectChanged "
               "selected text index: " << selectedIndex;
    switch(selectedIndex){
    case 0:
        break;
    case 1:
        slotGraphDistance();
        break;
    case 2:
        slotAverageGraphDistance();
        break;
    case 3:
        slotDistancesMatrix();
        break;
    case 4:
        slotGeodesicsMatrix();
        break;
    case 5:
        slotEccentricity();
        break;
    case 6:
        slotDiameter();
        break;
    };


}





/**
 * @brief MainWindow::toolBoxAnalysisConnectivitySelectChanged
 * @param selectedIndex
 * Called from MW, when user selects something in the Connectivity selectbox of
 *  toolbox
 */
void MainWindow::toolBoxAnalysisConnectivitySelectChanged(int selectedIndex) {
    qDebug()<< "MW::toolBoxAnalysisConnectivitySelectChanged "
               "selected text index: " << selectedIndex;
    switch(selectedIndex){
    case 0:
        break;
    case 1:
        qDebug()<< "Connectedness";
        slotConnectedness();
        break;
    case 2:
        qDebug()<< "Walks of given length";
        slotWalksOfGivenLength();
        break;
    case 3:
        qDebug() << "Total Walks selected";
        slotTotalWalks();
        break;
    case 4:
        qDebug() << "Reachability Matrix";
        slotReachabilityMatrix();
        break;
    };

}




/**
 * @brief MainWindow::toolBoxAnalysisClusterabilitySelectChanged
 * @param selectedIndex
 * Called from MW, when user selects something in the Clusterability selectbox
 * of toolbox
 */
void MainWindow::toolBoxAnalysisClusterabilitySelectChanged(int selectedIndex) {
    qDebug()<< "MW::toolBoxAnalysisClusterabilitySelectChanged "
               "selected text index: " << selectedIndex;
    switch(selectedIndex){
    case 0:
        break;
    case 1:
        qDebug()<< "Cliques";
        slotCliqueCensus();
        break;
    case 2:
        qDebug()<< "Clustering Coefficient";
        slotClusteringCoefficient();
        break;
    case 3:
        qDebug() << "Triad Census";
        slotTriadCensus();
        break;
    };

}





/**
 * @brief MainWindow::toolBoxAnalysisProminenceSelectChanged
 * @param selectedIndex
 * Called from MW, when user selects something in the Prominence selectbox
 *  of toolbox
 */
void MainWindow::toolBoxAnalysisProminenceSelectChanged(int selectedIndex) {
    qDebug()<< "MW::toolBoxAnalysisProminenceSelectChanged "
               "selected text index: " << selectedIndex;
    switch(selectedIndex){
    case 0:
        break;
    case 1:
        slotCentralityDegree();
        break;
    case 2:
        slotCentralityCloseness();
        break;
    case 3:
        slotCentralityClosenessInfluenceRange();
        break;
    case 4:
        slotCentralityBetweenness();
        break;
    case 5:
        slotCentralityStress();
        break;
    case 6:
        slotCentralityEccentricity();
        break;
    case 7:
        slotCentralityPower();
        break;
    case 8:
        slotCentralityInformation();
        break;
    case 9:
        slotPrestigeDegree();
        break;
    case 10:
        slotPrestigePageRank();
        break;
    case 11:
        slotPrestigeProximity();
        break;
    };

}

/**
 * @brief MainWindow::toolBoxLayoutByIndexButtonPressed
 * Called from MW, when user selects an index in the Layout by index selectbox
 *  of the left panel.
 */
void MainWindow::toolBoxLayoutByIndexButtonPressed(){
    qDebug()<<"MW::toolBoxLayoutByIndexButtonPressed()";
    int selectedIndex = toolBoxLayoutByIndexSelect->currentIndex();
    QString selectedIndexText = toolBoxLayoutByIndexSelect -> currentText();
    int selectedLayoutType = toolBoxLayoutByIndexTypeSelect ->currentIndex();
    qDebug() << " selected index is " << selectedIndexText << " : " << selectedIndex
             << " selected layout type is " << selectedLayoutType;
    switch(selectedIndex) {
    case 0:
        break;
    case 1:
        if (selectedLayoutType==0)
            slotLayoutCircularRandom();
        else if (selectedLayoutType==1)
            slotLayoutRandom();
        break;
    default:
        if (selectedLayoutType==0)
            slotLayoutCircularByProminenceIndex(selectedIndexText);
        else if (selectedLayoutType==1)
            slotLayoutLevelByProminenceIndex(selectedIndexText);
        else if (selectedLayoutType==2){
            slotLayoutNodeSizesByProminenceIndex(selectedIndexText);
            // re-init other options for node sizes...
            nodeSizesByOutDegreeAct->setChecked(false);
            toolBoxNodeSizesByOutDegreeBx->setChecked(false);
            nodeSizesByInDegreeAct->setChecked(false);
            toolBoxNodeSizesByInDegreeBx->setChecked(false);
        }
        break;
    };
}



/**
 * @brief MainWindow::toolBoxLayoutForceDirectedButtonPressed
 * Called from MW, when user selects a model in the Layout by Force Directed
 * selectbox of left panel.
 */
void MainWindow::toolBoxLayoutForceDirectedButtonPressed(){
    qDebug()<<"MW::toolBoxLayoutForceDirectedButtonPressed()";
    int selectedModel = toolBoxLayoutForceDirectedSelect->currentIndex();
    QString selectedModelText = toolBoxLayoutForceDirectedSelect -> currentText();
    qDebug() << " selected index is " << selectedModelText << " : "
             << selectedModel;

    switch(selectedModel) {
    case 0:
        break;
    case 1:
        slotLayoutGuides(false);
        slotLayoutSpringEmbedder();
        break;
    case 2:
        slotLayoutGuides(false);
        slotLayoutFruchterman();
        break;
    default:
        toolBoxLayoutForceDirectedSelect->setCurrentIndex(0);
        break;
    };
}






/**
 * @brief MainWindow::resizeEvent
 * Resizes the scene when the window is resized.
 */
void MainWindow::resizeEvent( QResizeEvent * ){

    qDebug ("MW::resizeEvent():  window size %i, %i, graphicsWidget size %i, %i, scene %f,%f",
            width(),height(),
            graphicsWidget->width(),graphicsWidget->height(),
            graphicsWidget->scene()->width(), graphicsWidget->scene()->height());

    activeGraph.canvasSizeSet(graphicsWidget->width(),graphicsWidget->height());
    statusMessage(
                QString(
                    tr("Window resized to (%1, %2)px. Canvas size: (%3, %4) px"))
                .arg(width()).arg(height())
                .arg(graphicsWidget->width()).arg(graphicsWidget->height())
                );

}




/**
 * @brief MainWindow::closeEvent
 * @param ce
 * Closes the application. Asks to write any unsaved network data.
 */
void MainWindow::closeEvent( QCloseEvent* ce ) {
    if ( !networkModified )       {
        ce->accept();
        return;
    }
    switch( QMessageBox::information( this, "Save file",
                                      tr("Do you want to save the changes") +
                                      tr(" to the network file?"),
                                      tr("Yes"), tr("No"), tr("Cancel"),
                                      0, 1 ) )
    {
    case 0:
        slotNetworkSave();
        ce->accept();
        break;
    case 1:
        ce->accept();
        break;
    case 2:
    default: // just for sanity
        ce->ignore();
        break;
    }
}



/**
 * @brief MainWindow::slotNetworkNew
 * Creates a new network
 */
void MainWindow::slotNetworkNew() {
    slotNetworkClose();
}



/**
 * @brief MainWindow::getLastPath
 * returns the last path used by user to open/save something
 */
QString MainWindow::getLastPath() {
    if ( appSettings["lastUsedDirPath"] == "socnetv-initial-none") {
        appSettings["lastUsedDirPath"] = appSettings["dataDir"];
    }
    qDebug()<< "MW::getLastPath()" << appSettings["lastUsedDirPath"] ;
    return appSettings["lastUsedDirPath"] ;
}


/**
 * @brief MainWindow::setLastPath
 * sets the last path used by user to open/save something
 * @param filePath
 */
void MainWindow::setLastPath(QString fileName) {
    qDebug()<< "MW::setLastPath() for " << fileName;
    appSettings["lastUsedDirPath"] = QFileInfo(fileName).dir().absolutePath();
            // fileName.left( filePath.lastIndexOf("/"));
    if (    !QFileInfo(fileName).completeSuffix().toLower().contains( "bmp" ) &&
            !QFileInfo(fileName).completeSuffix().toLower().contains( "jpg" ) &&
            !QFileInfo(fileName).completeSuffix().toLower().contains( "png" ) &&
            !QFileInfo(fileName).completeSuffix().toLower().contains( "pdf" )
            ) {
        recentFiles.removeAll(fileName);
        recentFiles.prepend(fileName);
        while(recentFiles.size() > MaxRecentFiles )
            recentFiles.removeLast();
    }
    slotNetworkFileRecentUpdateActions();
    saveSettings();

    qDebug() << appSettings["lastUsedDirPath"];
}



/**
 * @brief MainWindow::slotNetworkFileChoose
 * If m_fileName is empty, opens a file selection dialog
 * Else
 * Calls slotNetworkFilePreview()
 * @param m_fileName
 * @param m_fileFormat
 * @param checkSelectFileType
 */
void MainWindow::slotNetworkFileChoose(QString m_fileName,
                                       int m_fileFormat,
                                       const bool &checkSelectFileType) {
    qDebug() << "MW::slotNetworkFileChoose() start - "
             << " m_fileName: " << m_fileName
             << " m_fileFormat " << m_fileFormat
             << " checkSelectFileType " << checkSelectFileType;
    if (firstTime && m_fileFormat == -500 ) {
        QMessageBox::information( this, "SocNetV",
                                  tr("Attention: \n")+
                                  tr("This menu option is more suitable for loading "
                                     "a network file in GraphML format (.graphml), "
                                     "which is the default format of SocNetV. \n"
                                     "Nevertheless, if you select other supported "
                                     "filetype SocNetV will attempt to load it.\n")+

                                  tr("If your file is not GraphML but you know its "
                                     "format is supported (i.e. Pajek, UCINET, GraphViz, etc), ")+
                                  tr("please use the options in the Import sub menu. They are more safe.\n")+
                                  tr("\n This warning message will not appear again."),
                                  "OK", 0 );
        firstTime=false;
    }

    bool a_file_was_already_loaded=fileLoaded;
    previous_fileName=fileName;
    QString fileType_string;

    // prepare and open a file selection dialog
    if (m_fileName.isNull()) {
        statusMessage( tr("Choose a network file..."));

        // prepare supported extensions strings
        switch (m_fileFormat){
        case 1:	//GraphML
            fileType_string = tr("GraphML (*.graphml *.xml);;All (*)");
            break;
        case 2: //Pajek
            fileType_string = tr("Pajek (*.net *.paj *.pajek);;All (*)");
            break;
        case 3: //Adjacency
            fileType_string = tr("Adjacency (*.csv *.sm *.adj);;All (*)");
            break;
        case 4: //Dot
            fileType_string = tr("GraphViz (*.dot);;All (*)");
            break;
        case 5:	//GML
            fileType_string = tr("GML (*.gml);;All (*)");
            break;
        case 6: //DL
            fileType_string = tr("DL (*.dl);;All (*)");
            break;
        case 7:	// Weighted List
            fileType_string = tr("Weighted List (*.wlst *.wlist);;All (*)");
            break;
        case 8:	// Simple List
            fileType_string = tr("List (*.lst *.csv *.list);;All (*)");
            break;
        case 9:	// Two mode sm
            fileType_string = tr("Two-Mode Sociomatrix (*.2sm *.aff);;All (*)");
            break;
        default:	//All
            fileType_string = tr("GraphML (*.graphml *.xml);;Pajek (*.net *.pajek *.paj);;DL (*.dl *.dat);;Adjacency (*.csv *.adj *.sm);;GraphViz (*.dot);;List (*.lst *.csv *.list);;Weighted List (*.wlst *.wlist);;All (*)");
            break;

        }
        m_fileName = QFileDialog::getOpenFileName(
                    this,
                    tr("Select a network file to open"),
                    getLastPath(), fileType_string);

    }
    qDebug() << "MW::slotNetworkFileChoose() - "
             << " m_fileName: " << m_fileName;
    if (checkSelectFileType) {
        //check if user has changed the filetype filter and loaded other filetype
        if (m_fileName.endsWith(".graphml",Qt::CaseInsensitive ) ||
                m_fileName.endsWith(".xml",Qt::CaseInsensitive ) ) {
            m_fileFormat=1;
        }
        else if (m_fileName.endsWith(".net",Qt::CaseInsensitive ) ||
                 m_fileName.endsWith(".paj",Qt::CaseInsensitive )  ||
                 m_fileName.endsWith(".pajek",Qt::CaseInsensitive ) ) {
            m_fileFormat=2;
        }
        else if (m_fileName.endsWith(".sm",Qt::CaseInsensitive ) ||
                 m_fileName.endsWith(".dat",Qt::CaseInsensitive ) ||
                 m_fileName.endsWith(".csv",Qt::CaseInsensitive ) ||
                 m_fileName.endsWith(".adj",Qt::CaseInsensitive ) ||
                 m_fileName.endsWith(".txt",Qt::CaseInsensitive )) {
            m_fileFormat=3;
        }
        else if (m_fileName.endsWith(".dot",Qt::CaseInsensitive ) ) {
            m_fileFormat=4;
        }
        else if (m_fileName.endsWith(".gml",Qt::CaseInsensitive ) ) {
            m_fileFormat=5;
        }
        else if (m_fileName.endsWith(".dl",Qt::CaseInsensitive ) ) {
            m_fileFormat=6;
        }
        else if (m_fileName.endsWith(".list",Qt::CaseInsensitive ) ||
                 m_fileName.endsWith(".lst",Qt::CaseInsensitive )  ) {
            m_fileFormat=7;
        }
        else if (m_fileName.endsWith(".wlist",Qt::CaseInsensitive ) ||
                 m_fileName.endsWith(".wlst",Qt::CaseInsensitive )  ) {
            m_fileFormat=8;
        }
        else if (m_fileName.endsWith(".2sm",Qt::CaseInsensitive ) ||
                 m_fileName.endsWith(".aff",Qt::CaseInsensitive )  ) {
            m_fileFormat=9;
        }
        else
            m_fileFormat=-1;
    }
    if (!m_fileName.isEmpty() && !m_fileName.isNull()) {
        if (m_fileFormat == -1) {
            QMessageBox::critical(this, "Unrecognized file", tr("Error! \n"
                                  "SocNetV supports the following network file"
                                  "formats. The filename you selected does not "
                                  "end with any of the following extensions:\n"
                                  "- GraphML (.graphml or .xml)\n"
                                  "- Pajek (.paj or .pajek or .net)\n"
                                  "- UCINET (.dl) \n"
                                  "- GraphViz (.dot)\n"
                                  "- Adjacency Matrix (.sm or .adj or .csv)\n"
                                  "- List (.list or .lst)\n"
                                  "- Weighted List (.wlist or .wlst)\n"
                                  "- Two-Mode / affiliation (.2sm or .aff) \n\n"
                                  "If you are sure the file is of a supported "
                                  "format, perhaps you should just change its extension..."),
                                  QMessageBox::Ok, 0);
            statusMessage( tr("Error: Unrecognized file. "));
            //if a file was previously opened, get back to it.
            if (a_file_was_already_loaded)	{
                fileLoaded=true;
                fileName=previous_fileName;
            }
            return;
        }
        qDebug()<<"MW::slotNetworkFileChoose() - selected file: " << m_fileName
                  << " fileFormat " << m_fileFormat;

        slotNetworkFilePreview(m_fileName, m_fileFormat );


    }
    else  {
        statusMessage( tr("Opening aborted"));
        //if a file was previously opened, get back to it.
        if (a_file_was_already_loaded)	{
            fileLoaded=true;
            fileName=previous_fileName;
        }
    }
}





/**
 * @brief MainWindow::slotNetworkSave
 * Saves the network in the same file
 */
void MainWindow::slotNetworkSave() {
    statusMessage( tr("Saving file..."));

    if (!fileLoaded && !networkModified ) {
        statusMessage(  QString(tr("No network loaded.")) );
        return;
    }
    if ( fileName.isEmpty() ) {
        slotNetworkSaveAs();
        return;
    }

    int maxWidth=scene->width();
    int maxHeight=scene->height();
    fileNameNoPath=fileName.split ("/");
    if (pajekFileLoaded)
    {
        if ( activeGraph.saveGraph(fileName, 1, networkName, maxWidth,maxHeight) )
            networkSaved(1);
        else
            networkSaved(0);
    }
    else if (adjacencyFileLoaded)
    {
        if ( activeGraph.saveGraph(fileName, 2, networkName, maxWidth,maxHeight) )
            networkSaved(2);
        else
            networkSaved(0);
    }
    else if (graphMLFileLoaded || ( !fileLoaded && networkModified) )
    {	//new file or GraphML
        if ( activeGraph.saveGraph(fileName, 4, networkName, maxWidth,maxHeight) )
            networkSaved(4);
        else
            networkSaved(0);
    }
    else
    {
        switch( QMessageBox::information( this, "GraphML File Format",
                                          tr("This network will be saved in GraphML format. \n")+
                                          tr("Is this OK? \n\n") +
                                          tr("If not, press Cancel, then go to Network > Export menu..."),
                                          "Yes", "No",0,1 )
                )
        {
        case 0:
            if ( activeGraph.saveGraph(fileName, 4, networkName, maxWidth,maxHeight) )
                networkSaved(4);
            else
                networkSaved(0);
            break;
        case 1:
            statusMessage( tr("Save aborted...") );
            break;
        }
    }

}




/**
 * @brief MainWindow::slotNetworkSaveAs
 * Saves the network in a new file
 */
void MainWindow::slotNetworkSaveAs() {
    statusMessage( tr("Saving network under new filename..."));

    QString fn =  QFileDialog::getSaveFileName(
                this,
                tr("Save GraphML Network to File Named..."),
                getLastPath(), tr("GraphML (*.graphml *.xml);;All (*)") );
    if (!fn.isEmpty())  {
        if  ( QFileInfo(fn).suffix().isEmpty() ){
            QMessageBox::information(this, "Missing Extension ",tr("File extension was missing! \nI am appending a standard .graphml to the given filename."), "OK",0);
            fn.append(".graphml");
        }
        fileName=fn;
        fileNameNoPath=fileName.split ("/");
        setLastPath(fileName); // store this path
        adjacencyFileLoaded=false;
        pajekFileLoaded=false;
        graphMLFileLoaded=false;
        slotNetworkSave();
    }
    else  {
        statusMessage( tr("Saving aborted"));
        return;
    }
    statusMessage( tr("Ready."));
}



/**
 * @brief MainWindow::networkSaved
 * @param saved_ok
 * Called from Graph when we try to save file
 */
void MainWindow::networkSaved(int saved_ok)
{
    if (saved_ok <= 0)
    {
        slotNetworkChanged();
        statusMessage( tr("Error! Could not save this file... ")+fileNameNoPath.last()+tr(".") );
    }
    else
    {
        networkSave->setIcon(QIcon(":/images/saved.png"));
        networkSave->setEnabled(false);
        fileLoaded=true; networkModified=false;
        setWindowTitle( fileNameNoPath.last() );
        statusMessage( tr("Network saved under filename: ")+fileNameNoPath.last()+tr(".") );
        switch (saved_ok){
        case 1:
            adjacencyFileLoaded=false;
            pajekFileLoaded=true;
            graphMLFileLoaded=false;
            break;
        case 2:
            adjacencyFileLoaded=true;
            pajekFileLoaded=false;
            graphMLFileLoaded=false;
            break;
        case 3:
            adjacencyFileLoaded=false;
            pajekFileLoaded=false;
            graphMLFileLoaded=false;
            break;
        case 4:
            adjacencyFileLoaded=false;
            pajekFileLoaded=false;
            graphMLFileLoaded=true;
            break;
        }
    }
}



/**
 * @brief MainWindow::slotNetworkClose
 * Closes the network. Saves it if necessary. Used by createNew.
 */
void MainWindow::slotNetworkClose() {
    qDebug()<<"slotNetworkClose()";
    statusMessage( tr("Closing network file..."));
    if (networkModified) {
        switch ( QMessageBox::information (this,
                                           "Closing Network...",
                                           tr("Network has not been saved. \nDo you want to save before closing it?"),
                                           "Yes", "No",0,1))
        {
        case 0: slotNetworkSave(); break;
        case 1: break;
        }
    }
    statusMessage( tr("Erasing old network data...."));
    initNet();
    statusMessage( tr("Ready."));
}



/**
 * @brief MainWindow::slotNetworkPrint
 * Sends the active network to the printer
 */
void MainWindow::slotNetworkPrint() {
    statusMessage( tr("Printing..."));
    QPrintDialog dialog(printer, this);
    if ( dialog.exec() )   {
        QPainter painter(printer);
        graphicsWidget->render(&painter);
    };
    statusMessage( tr("Ready."));
}





/**
 * @brief MainWindow::slotNetworkImportGraphML
 * Imports a network from a GraphML formatted file
 */
void MainWindow::slotNetworkImportGraphML(){
    int m_fileFormat=1;
    bool m_checkSelectFileType = false;
    slotNetworkFileChoose( QString::null ,m_fileFormat, m_checkSelectFileType);
}




/**
 * @brief MainWindow::slotNetworkImportPajek
 * Imports a network from a Pajek-like formatted file
 */
void MainWindow::slotNetworkImportPajek(){
    int m_fileFormat=2;
    bool m_checkSelectFileType = false;
    slotNetworkFileChoose( QString::null ,m_fileFormat, m_checkSelectFileType);
}




/**
 * @brief MainWindow::slotNetworkImportSM
 * Imports a network from a Adjacency matrix formatted file
 */
void MainWindow::slotNetworkImportSM(){
    int m_fileFormat=3;
    bool m_checkSelectFileType = false;
    slotNetworkFileChoose( QString::null ,m_fileFormat, m_checkSelectFileType);
}




/**
 * @brief MainWindow::slotNetworkImportDot
 * Imports a network from a Dot formatted file
 */
void MainWindow::slotNetworkImportDot(){
    int m_fileFormat=4;
    bool m_checkSelectFileType = false;
    slotNetworkFileChoose( QString::null ,m_fileFormat, m_checkSelectFileType);
}



/**
 * @brief MainWindow::slotNetworkImportGML
 * Imports a network from a GML formatted file
 */
void MainWindow::slotNetworkImportGML(){
    int m_fileFormat=5;
    bool m_checkSelectFileType = false;
    slotNetworkFileChoose( QString::null ,m_fileFormat, m_checkSelectFileType);

}




/**
 * @brief MainWindow::slotNetworkImportDL
 * Imports a network from a UCINET formatted file
 */
void MainWindow::slotNetworkImportDL(){
    int m_fileFormat=6;
    bool m_checkSelectFileType = false;
    slotNetworkFileChoose( QString::null ,m_fileFormat, m_checkSelectFileType);
}



/**
 * @brief MainWindow::slotNetworkImportEdgeList
 * Imports a network from a List formatted file
 */
void MainWindow::slotNetworkImportEdgeList(){

    int m_fileFormat  = 0;
    bool m_checkSelectFileType = false;
    switch( QMessageBox::question( this, "Type of list format",
                                   tr("I can parse two kinds of lists: \n\n")+
                                   tr("A. Weighted lists, with each line having exactly 3 columns (source, target, weight), i.e.\n  1 2 5 \n \n")+
                                   tr("B. Simple edge lists, with each line having 2 or more columns (source, target1, target2, ... etc)\n\n")+
                                   tr("Please select the appropriate type of list format for the file you want to load:"),
                                   "Weighted", "Simple",0,1 )
            )
    {
    case 0:
        qDebug() << "***  MW::slotNetworkImportEdgeList - Weighted list selected! " ;
        m_fileFormat  = 7;
        slotNetworkFileChoose( QString::null, m_fileFormat, m_checkSelectFileType);
        break;
    case 1:
        qDebug() << "***  MW: slotNetworkImportEdgeList - Simple list selected! " ;
        m_fileFormat = 8;
        slotNetworkFileChoose( QString::null ,m_fileFormat, m_checkSelectFileType);
        break;
    }
}



/**
 * @brief MainWindow::slotNetworkImportTwoModeSM
 * Imports a network from a two mode sociomatrix formatted file
 */
void MainWindow::slotNetworkImportTwoModeSM(){
    int m_fileFormat=9;
    bool m_checkSelectFileType = false;
    slotNetworkFileChoose( QString::null ,m_fileFormat, m_checkSelectFileType);
}



/**
 * @brief MainWindow::slotNetworkAvailableTextCodecs
 * Setup a list of all text codecs supported by current OS
 */
void MainWindow::slotNetworkAvailableTextCodecs()
{
    QMap<QString, QTextCodec *> codecMap;
    QRegExp iso8859RegExp("ISO[- ]8859-([0-9]+).*");

    foreach (int mib, QTextCodec::availableMibs()) {
        QTextCodec *codec = QTextCodec::codecForMib(mib);

        QString sortKey = codec->name().toUpper();
        int rank;

        if (sortKey.startsWith("UTF-8")) {
            rank = 1;
        } else if (sortKey.startsWith("UTF-16")) {
            rank = 2;
        } else if (iso8859RegExp.exactMatch(sortKey)) {
            if (iso8859RegExp.cap(1).size() == 1)
                rank = 3;
            else
                rank = 4;
        } else {
            rank = 5;
        }
        sortKey.prepend(QChar('0' + rank));

        codecMap.insert(sortKey, codec);
    }
    codecs = codecMap.values();
}



/**
 * @brief MainWindow::slotNetworkFilePreview
 * @param m_fileName
 * @param m_fileFormat
 * @return
 * Called from slotNetworkFileChoose()
 * Opens a window to preview the selected file where the user
 * can select an appropriate text codec
 */
bool MainWindow::slotNetworkFilePreview(const QString &m_fileName,
                                    const int &m_fileFormat ){
    qDebug() << "MW::slotNetworkFilePreview() : "<< m_fileName;

    if (!m_fileName.isEmpty()) {
        QFile file(m_fileName);
        if (!file.open(QFile::ReadOnly)) {
            QMessageBox::warning(this, tr("Network File Previewer"),
                                 tr("Cannot read file %1:\n%2")
                                 .arg(m_fileName)
                                 .arg(file.errorString()));
            return false;
        }
        qDebug() << "MW::slotNetworkFilePreview() reading the file now... " ;
        QByteArray data = file.readAll();

        previewForm->setEncodedData(data,m_fileName, m_fileFormat);
        previewForm->exec();
    }
    return true;
}




/**
 * @brief MainWindow::slotNetworkFileLoadRecent
 * Called on click on any file entry in "Recent Files" menu
 * Calls slotNetworkFileChoose() which checks file type and calls slotNetworkFilePreview
 */
void MainWindow::slotNetworkFileLoadRecent() {
    QAction *action = qobject_cast<QAction *>(sender());
    if (action) {
        slotNetworkFileChoose(action->data().toString() );
    }
}




/**
 * @brief MainWindow::slotNetworkFileLoad
 * @param m_fileName
 * @param m_codecName
 * @param m_fileFormat
 * @return
 * Main network file loader method
 * Called from previewForm and slotNetworkDataSetRecreate
 * Calls initNet to init to default values.
 * Then calls activeGraph::loadGraph to actually load the network...
 */
bool MainWindow::slotNetworkFileLoad(const QString m_fileName,
                                 const QString m_codecName,
                                 const int m_fileFormat )
{
    qDebug() << "MW::slotNetworkFileLoad() : "<< m_fileName
                    << " m_codecName " << m_codecName
                    << " m_fileFormat " << m_fileFormat;
    initNet();

    userSelectedCodecName = m_codecName; //var for future use in a Settings dialog

    int two_sm_mode = 0;

    if ( m_fileFormat == 9 ) {
        switch( QMessageBox::information( this, "Two-mode sociomatrix",
                                          tr("If this file is in two-mode sociomatrix format, \n")+
                                          tr("please specify which mode to open \n\n") +
                                          tr("1st mode: rows are nodes \n") +
                                          tr("2nd mode: columns are nodes"),
                                          tr("1st Mode"), tr("2nd mode"), 0,1 ) ) {
        case 0:
            two_sm_mode = 1;
            break;
        case 1:
            two_sm_mode = 2;
            break;
        }
    }

    QApplication::setOverrideCursor( QCursor(Qt::WaitCursor) );
    qDebug() << "MW::slotNetworkFileLoad() : calling activeGraph.loadGraph() ";
    bool loadGraphStatus = activeGraph.loadGraph (
                m_fileName,
                m_codecName,
                (appSettings["initNodeLabelsVisibility"] == "true" ) ? true: false,
                graphicsWidget->width(),
                graphicsWidget->height(),
                m_fileFormat, two_sm_mode
                );
    qDebug() << "MW::slotNetworkFileLoad() : loadGraphStatus " << loadGraphStatus;
    if ( loadGraphStatus )
    {
        fileName=m_fileName;
        previous_fileName=fileName;
        fileNameNoPath = fileName.split("/");
        Q_ASSERT_X( !fileNameNoPath.isEmpty(),  "not empty filename ", "empty filename " );
        setWindowTitle("SocNetV "+ VERSION +" - "+fileNameNoPath.last());
        setLastPath(m_fileName); // store this path and file
        QString message=tr("Loaded network: ")+fileNameNoPath.last();
        statusMessage( message );
        slotNetworkChanged();
    }
    else {
        statusMessage( tr("Error loading requested file. Aborted."));
        QMessageBox::critical( this, "SocNetV",
                               tr("Error! \n")+
                               tr("Sorry, the selected file is not in valid format or encoding. \n")+
                               tr("Try a different codec in the preview window or if you are trying to import legacy formats (i.e. Pajek, UCINET, dot, etc), ")+
                               tr("please use the options in the Import sub menu. \n"),
                               "OK", 0 );
    }
    QApplication::restoreOverrideCursor();
    qDebug() << "MW::slotNetworkFileLoad() : returning " << loadGraphStatus;
    return loadGraphStatus;
}


/**
 * @brief MainWindow::fileType
 * Called from Parser/Graph when a network file is loaded.
 * It informs the MW about the type of the network so that it can display the appropiate message.
 * @param type
 * @param netName
 * @param aNodes
 * @param totalEdges
 * @param undirected
 */
void MainWindow::fileType (
        int type, QString netName, int aNodes, int totalEdges, bool undirected)
{
    qDebug()<< "MW: fileType() networkName is: " << netName << " type " << type;
    Q_UNUSED (undirected);
    if (netName != "")
        networkName=netName ;
    else
        networkName=(fileName.split ("/")).last();
    fileFormat=type;
    switch( type ) 	{
    case 0:
        pajekFileLoaded=false;
        adjacencyFileLoaded=false;
        graphMLFileLoaded=false;
        fileLoaded=false;
        break;
    case 1:
        pajekFileLoaded=false;
        adjacencyFileLoaded=false;
        dotFileLoaded=false;
        graphMLFileLoaded=true;
        fileLoaded=true;
        networkModified=false;
        statusMessage( QString(tr("GraphML formatted network, named %1, loaded with %2 Nodes and %3 total Edges.")).arg( networkName ).arg( aNodes ).arg(totalEdges ) );
        break;

    case 2:
        pajekFileLoaded=true;
        adjacencyFileLoaded=false;
        graphMLFileLoaded=false;
        fileLoaded=true;
        networkModified=false;
        statusMessage( QString(tr("Pajek formatted network, named %1, loaded with %2 Nodes and %3 total Edges.")).arg( networkName ).arg( aNodes ).arg(totalEdges ));
        break;

    case 3:
        pajekFileLoaded=false;
        adjacencyFileLoaded=true;
        graphMLFileLoaded=false;
        fileLoaded=true;
        networkModified=false;
        statusMessage( QString(tr("Adjacency formatted network, named %1, loaded with %2 Nodes and %3 total Edges.")).arg( networkName ).arg( aNodes ).arg(totalEdges ) );
        break;

    case 4:
        pajekFileLoaded=false;
        adjacencyFileLoaded=false;
        dotFileLoaded=true;
        graphMLFileLoaded=false;
        fileLoaded=true;
        networkModified=false;
        statusMessage( QString(tr("Dot formatted network, named %1, loaded with %2 Nodes and %3 total Edges.")).arg( networkName ).arg( aNodes ).arg(totalEdges ) );
        break;

    case 5:
        pajekFileLoaded=false;
        adjacencyFileLoaded=false;
        dotFileLoaded=false;
        graphMLFileLoaded=false;
        fileLoaded=true;
        networkModified=false;
        statusMessage( QString(tr("DL-formatted network, named %1, loaded with %2 Nodes and %3 total Edges.")).arg( networkName ).arg( aNodes ).arg(totalEdges ) );
        break;
    case 6:
        pajekFileLoaded=false;
        adjacencyFileLoaded=false;
        dotFileLoaded=false;
        graphMLFileLoaded=false;
        fileLoaded=true;
        networkModified=false;
        statusMessage( QString(tr("GML-formatted network, named %1, loaded with %2 Nodes and %3 total Edges.")).arg( networkName ).arg( aNodes ).arg(totalEdges ) );
        break;
    case 7:
        pajekFileLoaded=false;
        adjacencyFileLoaded=false;
        dotFileLoaded=false;
        graphMLFileLoaded=false;
        fileLoaded=true;
        networkModified=false;
        statusMessage( QString(tr("Weighted list-formatted network, named %1, loaded with %2 Nodes and %3 total Edges.")).arg( networkName ).arg( aNodes ).arg(totalEdges ) );
        break;
    case 8:
        pajekFileLoaded=false;
        adjacencyFileLoaded=false;
        dotFileLoaded=false;
        graphMLFileLoaded=false;
        fileLoaded=true;
        networkModified=false;
        statusMessage( QString(tr("Simple list-formatted network, named %1, loaded with %2 Nodes and %3 total Edges.")).arg( networkName ).arg( aNodes ).arg(totalEdges ) );
        break;
    case 9:
        pajekFileLoaded=false;
        adjacencyFileLoaded=false;
        dotFileLoaded=false;
        graphMLFileLoaded=false;
        fileLoaded=true;
        networkModified=false;
        statusMessage( QString(tr("Two-mode affiliation network, named %1, loaded with %2 Nodes and %3 total Edges.")).arg( networkName ).arg( aNodes ).arg(totalEdges ) );
        break;

    default: // just for sanity
        pajekFileLoaded=false;
        adjacencyFileLoaded=false;
        graphMLFileLoaded=false;
        fileLoaded=false;
        QMessageBox::critical(this, "Error","Unrecognized format. \nPlease specify"
                              " which is the file-format using Import Menu.","OK",0);
        break;
    }
    slotNetworkChanged();
    networkSave->setIcon(QIcon(":/images/saved.png"));
    networkSave->setEnabled(false);
}


/**
 * @brief MainWindow::slotEditRelationPrev
 * Decreases the index of editRelationChangeCombo
 * which signals to Graph::relationSet()
 */
void MainWindow::slotEditRelationPrev(){
    qDebug() << "MW::slotEditRelationPrev()";
    int index=editRelationChangeCombo->currentIndex();
    if (index>0){
        --index;
        filterIsolateNodesAct->setChecked(false);
        editRelationChangeCombo->setCurrentIndex(index);
    }
}

/**
 * @brief MainWindow::slotEditRelationNext
 * Increases the index of editRelationChangeCombo
 * which signals to Graph::relationSet()
 */
void MainWindow::slotEditRelationNext(){
    qDebug() << "MW::slotEditRelationNext()";
    int index=editRelationChangeCombo->currentIndex();
    int relationsCounter=editRelationChangeCombo->count();
    if (index< (relationsCounter -1 )){
        ++index;
        filterIsolateNodesAct->setChecked(false);
        editRelationChangeCombo->setCurrentIndex(index);
    }

}



/**
 * @brief MainWindow::slotEditRelationAdd
 * called from activeGraph::relationAddFromGraph(QString) when the parser or a
 * Graph method demands a new relation to be added in the Combobox.
 * @param relationName (NULL)
 */
void MainWindow::slotEditRelationAdd(QString relationName){
    qDebug() << "MW::slotEditRelationAdd(string)" << relationName;
    if ( !relationName.isNull() ){
        editRelationChangeCombo->addItem(relationName);
    }
}

/**
 * @brief MainWindow::slotEditRelationAdd
 * Called from MW when user clicks New Relation btn
 * or when the user creates the first edge visually.
 */
void MainWindow::slotEditRelationAdd(){
    qDebug() << "MW::slotEditRelationAdd()";
    bool ok;
    QString newRelationName;
    int relationsCounter=editRelationChangeCombo->count();
    if (relationsCounter==0) {
        newRelationName = QInputDialog::getText(
                    this,
                    tr("Add new relation"),
                    tr("Enter a name for this new relation between the actors.\n"
                        "A relation is a collection of ties of a "
                        "specific kind between the network actors.\n"
                        "For instance, enter \"friendship\" if the "
                        "edges of this relation refer to the set of \n"
                        "friendships between pairs of actors."),
                              QLineEdit::Normal, QString::null, &ok );
    }
    else {
        newRelationName = QInputDialog::getText(
                    this, tr("Add new relation"),
                    tr("Enter a name for the new relation (or press Cancel):"),
                    QLineEdit::Normal,QString::null, &ok );
    }
    if (ok && !newRelationName.isEmpty()){
        editRelationChangeCombo->addItem(newRelationName);
        emit addRelationToGraph(newRelationName);
        if (relationsCounter != 0){ //dont do it if its the first relation added
            qDebug() << "MW::slotEditRelationAdd() - updating combo index";
            editRelationChangeCombo->setCurrentIndex(relationsCounter);
        }
    }
    else if ( newRelationName.isEmpty() && ok ){
        QMessageBox::critical(this, tr("Error"),
                              tr("You did not type a name for this new relation"),
                              QMessageBox::Ok, 0);
        slotEditRelationAdd();
    }
    else {
        statusMessage( QString(tr("New relation cancelled.")) );
        return;
    }
    statusMessage( QString(tr("New relation named %1, added."))
                   .arg( newRelationName ) );
}







/**
 * @brief MainWindow::slotExportPNG
 * @return
 * Exports the network to a PNG image - Mediocre Quality but smaller file
 */
bool MainWindow::slotNetworkExportPNG(){
    qDebug()<< "MW::slotNetworkExportPNG";
    if (!fileLoaded && !networkModified )  {
        QMessageBox::critical(this, "Error",
                              tr("The canvas is empty!\n"
                              "Load a network file or create a new network first."), "OK",0);
        statusMessage( tr("Cannot export PNG.") );
        return false;
    }
    QString fn = QFileDialog::getSaveFileName(
                this,tr("Save"),
                getLastPath(), tr("Image Files (*.png)"));
    if (fn.isEmpty())  {
        statusMessage( tr("Saving aborted") );
        return false;
    }
    setLastPath(fn); // store this path
    tempFileNameNoPath=fn.split ("/");
    qDebug("slotExportPNG: grabbing canvas");
    QPixmap picture;
    picture=QPixmap::grabWidget(graphicsWidget, graphicsWidget->rect());
    qDebug("slotExportPNG: adding logo");
    QPainter p;
    p.begin(&picture);
    p.setFont(QFont ("Helvetica", 10, QFont::Normal, false));
    if (appSettings["printLogo"]=="true") {
        QImage logo(":/images/socnetv-logo.png");
        p.drawImage(5,5, logo);
        p.drawText(7,47,tempFileNameNoPath.last());
    }
    else
        p.drawText(5,15,tempFileNameNoPath.last());
    p.end();
    qDebug("slotExportPNG: checking filename");
    if (fn.contains("png", Qt::CaseInsensitive) ) {
        picture.toImage().save(fn, "PNG");
        QMessageBox::information(this,
                                 "Export to PNG...",
                                 tr("Image Saved as: ")+tempFileNameNoPath.last(), "OK",0);
    }
    else {
        picture.toImage().save(fn+".png", "PNG");
        QMessageBox::information(this,
                                 "Export to PNG...",
                                 tr("Image Saved as: ")+tempFileNameNoPath.last()+".png" , "OK",0);
    }

    statusMessage( tr("Exporting completed") );

    return true;
}




/**
 * @brief MainWindow::slotNetworkExportBMP
 * @return
 * Exports the network to a BMP image - Better Quality but larger file
 */
bool MainWindow::slotNetworkExportBMP(){
    qDebug(	"slotNetworkExportBMP()");
    if (!fileLoaded && !networkModified )  {
        QMessageBox::critical(this,
                              "Error",
                              tr(
                                  "Nothing to export! \n"
                                 "Load a network file or create a new network first."),
                              "OK",0);
        statusMessage( tr("Cannot export BMP.") );
        return false;
    }
    QString format="bmp";
    QString fn = QFileDialog::getSaveFileName(
                this,tr("Save Image as"), getLastPath(),tr("Image Files (*.bmp)"));
    if (fn.isEmpty())  {
        statusMessage( tr("Saving aborted") );
        return false;
    }
    setLastPath(fn); // store this path
    tempFileNameNoPath=fn.split ("/");

    QPixmap picture;
    qDebug("slotNetworkExportBMP: grabbing canvas");
    picture=QPixmap::grabWidget(graphicsWidget, graphicsWidget->viewport()->rect());
    QPainter p;
    qDebug("slotNetworkExportBMP: adding logo");
    p.begin(&picture);
    p.setFont(QFont ("Helvetica", 10, QFont::Normal, false));
    if (appSettings["printLogo"]=="true") {
        QImage logo(":/images/socnetv-logo.png");
        p.drawImage(5,5, logo);
        p.drawText(7,47,tempFileNameNoPath.last());
    }
    else
        p.drawText(5,15,tempFileNameNoPath.last());
    p.end();
    qDebug("slotNetworkExportBMP: checking file");
    if (fn.contains(format, Qt::CaseInsensitive) ) {
        picture.toImage().save(fn, format.toLatin1());
        QMessageBox::information(this, tr("Export to BMP..."),
                                 tr("Image Saved as: ")+tempFileNameNoPath.last(), "OK",0);
    }
    else {
        picture.toImage().save(fn+"."+format, format.toLatin1());
        QMessageBox::information(this, tr("Export to BMP..."),
                                 tr("Image Saved as: ")+tempFileNameNoPath.last()+"."+format , "OK",0);
    }
    qDebug()<< "Exporting BMP to "<< fn;

    statusMessage( tr("Exporting completed") );
    qDebug("Export finished!");
    return true;
}






/**
 * @brief MainWindow::slotExportPDF
 * @return
 * Exports the network to a PDF Document - Best Quality
 */
bool MainWindow::slotNetworkExportPDF(){
    qDebug()<< "MW::slotNetworkExportPDF()";
    if (!fileLoaded && !networkModified )  {
        QMessageBox::critical(this,
                              "Error",
                              tr("The canvas is empty!\n"
                                 "Load a network file or create a new network first."), "OK",0);
        statusMessage( tr("Cannot export PDF.")  );
        return false;
    }

    QString m_fileName = QFileDialog::getSaveFileName(
                this, tr("Export to PDF"), getLastPath(),
                tr("Portable Document Format files (*.pdf)"));
    if (m_fileName.isEmpty())  {
        statusMessage( tr("Saving aborted"));
        return false;
    }
    else {
        if (QFileInfo(m_fileName).suffix().isEmpty())
            m_fileName.append(".pdf");

        // dont set to HighResolution - it breaks pdf export
        QPrinter printer(QPrinter::ScreenResolution);
        printer.setOutputFormat(QPrinter::PdfFormat);
        printer.setOutputFileName(m_fileName);
        QPainter p;
        p.begin(&printer);
        graphicsWidget->render(&p);
        p.end();

    }
    qDebug()<< "Exporting PDF to "<< m_fileName;
    tempFileNameNoPath=m_fileName.split ("/");
    setLastPath(m_fileName);
    QMessageBox::information(this, tr("Export to PDF..."),
                             tr("File saved as: ")+tempFileNameNoPath.last() ,
                             "OK",0);
    statusMessage(  tr("Exporting completed") );
    return true;
}




/**
 * @brief MainWindow::slotExportPajek
 * Exports the network to a Pajek-formatted file
 * Calls the relevant Graph method.
 */
void MainWindow::slotNetworkExportPajek()
{
    qDebug () << "MW::slotNetworkExportPajek";

    if (!fileLoaded && !networkModified )  {
        QMessageBox::critical(this, "Error",tr("Nothing to export! \nLoad a network file or create a new network first."), "OK",0);
        statusMessage( tr("Cannot export to Pajek.")  );
        return;
    }

    statusMessage( tr("Exporting active network under new filename..."));
    QString fn =  QFileDialog::getSaveFileName(
                this,
                tr("Export Network to File Named..."),
                getLastPath(), tr("Pajek (*.paj *.net *.pajek);;All (*)") );
    if (!fn.isEmpty())  {
        if  ( QFileInfo(fn).suffix().isEmpty() ){
            QMessageBox::information(this, "Missing Extension ",tr("File extension was missing! \nI am appending a standard .paj to the given filename."), "OK",0);
            fn.append(".paj");
        }
        fileName=fn;
        setLastPath(fileName);
        fileNameNoPath=fileName.split ("/");
    }
    else  {
        statusMessage( tr("Saving aborted"));
        return;
    }

    int maxWidth=scene->width();
    int maxHeight=scene->height();

    if ( activeGraph.saveGraph(fileName, 1, networkName, maxWidth,maxHeight ) )
        networkSaved(1);
    else
        networkSaved(0);
}



/**
 * @brief MainWindow::slotNetworkExportSM
 * Exports the network to a adjacency matrix-formatted file
 * Calls the relevant Graph method.
 */
void MainWindow::slotNetworkExportSM(){
    qDebug("MW: slotNetworkExportSM()");
    if (!fileLoaded && !networkModified )  {
        QMessageBox::critical(this, "Error",tr("Nothing to export!\nLoad a network file or create a new network first."), "OK",0);
        statusMessage( tr("Cannot export to Adjacency Matrix.")  );
        return;
    }
    statusMessage( tr("Exporting active network under new filename..."));
    QString fn =  QFileDialog::getSaveFileName(
                this,
                tr("Export Network to File Named..."),
                getLastPath(), tr("Adjacency (*.adj *.sm *.txt *.csv *.net);;All (*)") );
    if (!fn.isEmpty())  {
        if  ( QFileInfo(fn).suffix().isEmpty() ){
            QMessageBox::information(this, "Missing Extension ",tr("File extension was missing! \nI am appending a standard .adj to the given filename."), "OK",0);
            fn.append(".adj");
        }
        fileName=fn;
        setLastPath(fileName);
        fileNameNoPath=fileName.split ("/");
    }
    else  {
        statusMessage( tr("Saving aborted"));
        return;
    }

    QMessageBox::information(this, "Warning",tr("Note that exporting to an adjacency matrix does not save floating-point weight values; adjacency matrices consist of integers, only. \n If your network had any floating point weights in some edges, these are being truncated to the nearest integer or 1."), "OK",0);
    int maxWidth=scene->width();
    int maxHeight=scene->height();

    if ( activeGraph.saveGraph(fileName, 2, networkName,maxWidth,maxHeight ) )
        networkSaved(1);
    else
        networkSaved(0);
}





/**
 * @brief MainWindow::slotNetworkExportDL
 * @return Exports the network to a DL-formatted file
 * - TODO slotNetworkExportDL
 */
bool MainWindow::slotNetworkExportDL(){
    if (!fileLoaded && !networkModified )  {
        QMessageBox::critical(this, "Error",tr("Nothing to export!\nLoad a network file or create a new network first."), "OK",0);
        statusMessage( tr("Cannot export to DL.")  );
        return false;
    }

    if (fileName.isEmpty()) {
        statusMessage( tr("Saving network under new filename..."));
        QString fn = QFileDialog::getSaveFileName(
                    this, "Export UCINET", getLastPath(), 0);
        if (!fn.isEmpty())  {
            fileName=fn;
            setLastPath(fileName);
        }
        else  {
            statusMessage( tr("Saving aborted"));
            return false;
        }
    }

    return true;

}


/**
    Exports the network to a GW-formatted file
    TODO slotNetworkExportGW
*/ 
bool MainWindow::slotNetworkExportGW(){
    if (!fileLoaded && !networkModified )  {
        QMessageBox::critical(this, "Error",tr("Nothing to export!\nLoad a network file or create a new network first."), "OK",0);
        statusMessage( tr("Cannot export to GW.")  );
        return false;
    }

    if (fileName.isEmpty()) {
        statusMessage( tr("Saving network under new filename..."));
        QString fn = QFileDialog::getSaveFileName(
                    this, "Export GW", getLastPath(), 0);
        if (!fn.isEmpty())  {
            fileName=fn;
            setLastPath(fileName);
        }
        else  {
            statusMessage( tr("Saving aborted"));
            return false;
        }
    }

    return true;
}




/**
    Exports the network to a list-formatted file
    TODO slotNetworkExportList
*/
bool MainWindow::slotNetworkExportList(){
    if (fileName.isEmpty()) {
        statusMessage( tr("Saving network under new filename..."));
        QString fn = QFileDialog::getSaveFileName(
                    this, "Export List", getLastPath(), 0);
        if (!fn.isEmpty())  {
            fileName=fn;
            setLastPath(fileName);
        }
        else  {
            statusMessage( tr("Saving aborted"));
            return false;
        }
    }

    return true;
}






/**
 * @brief MainWindow::slotNetworkFileView
 * Displays the file of the loaded network.
   Network _must_ be unchanged since last save/load.
   Otherwise it will ask the user to first save the network, then view its file.
 */
void MainWindow::slotNetworkFileView(){
    qDebug() << "slotNetworkFileView() : " << fileName.toLatin1();
    if ( fileLoaded && !networkModified ) { //file network unmodified
        QFile f( fileName );
        if ( !f.open( QIODevice::ReadOnly ) ) {
            qDebug ("Error in open!");
            return;
        }
        TextEditor *ed = new TextEditor(fileName);//OPEN A TEXT EDITOR WINDOW
        ed->setWindowTitle(tr("Viewing network file - ") + fileNameNoPath.last() );
        ed->show();
        statusMessage(  tr("Loaded network text file " )+ fileNameNoPath.last()  );
    }
    else if (fileName.isEmpty() && networkModified)     {  //New network + something
        QMessageBox::information (this, "Viewing network file",
                                  tr("This network has not been saved yet. \nI will open a dialog for you to save it now. \nPlease choose a filename..."), "OK",0);
        slotNetworkSaveAs();
    }
    else if (fileLoaded && networkModified ) {   //file network + modified
        QMessageBox::information (this, "Viewing network file",
                                  //FIXME maybe better to save automagically rather than asking?
                                  tr("The network has been modified. \nI will save it to the original file for you now."), "OK",0);
        networkModified = false;
        slotNetworkSave();
        slotNetworkFileView();
    }
    else	{
        QMessageBox::critical(this, "Error",
                              tr("Empty network! \nLoad a network file first or create and save a new one..."), "OK",0);
        statusMessage(  tr("Nothing here. Not my fault, though!") );
    }
}




/**
 * @brief MainWindow::slotNetworkTextEditor
 * Opens the embedded text editor
 */
void MainWindow::slotNetworkTextEditor(){
    qDebug() << "slotNetworkTextEditor() : ";

    TextEditor *ed = new TextEditor("", this);
    ed->setWindowTitle(tr("New Network File"));
    ed->show();
    statusMessage(  tr("Enter your network data here" ) );
}





/**
 * @brief MainWindow::slotNetworkViewSociomatrix
 *  Displays the adjacency matrix of the network.
 *  It uses a different method for writing the matrix to a file.
 *  While slotNetworkExportSM uses << operator of Matrix class
 *  (via adjacencyMatrix of Graph class), this is using directly the
 *  writeAdjacencyMatrix method of Graph class
 */
void MainWindow::slotNetworkViewSociomatrix(){
    if ( !fileLoaded && !networkModified) {
        QMessageBox::critical (this, "Error",
                               tr("Empty network! \nLoad a network file or create something by double-clicking on the canvas!"), "OK",0);

        statusMessage(  tr("Nothing to show!") );
        return;
    }
    int aNodes=activeNodes();
    statusBar() ->  showMessage ( QString (tr ("creating adjacency adjacency matrix of %1 nodes")).arg(aNodes) );
    qDebug ("MW: calling Graph::writeAdjacencyMatrix with %i nodes", aNodes);
    QString fn = appSettings["dataDir"] + "socnetv-report-adjacency-matrix.dat";

    activeGraph.writeAdjacencyMatrix(fn, networkName.toLocal8Bit()) ;

    //Open a text editor window for the new file created by graph class
    TextEditor *ed = new TextEditor(fn);
    ed->show();
    statusMessage(tr("Adjacency Matrix saved as ") + fn);
}



/**
 * @brief MainWindow::slotNetworkDataSetSelect
 * Calls the m_datasetSelectionDialog to display the dataset selection dialog
 */
void MainWindow::slotNetworkDataSetSelect(){
    qDebug()<< "MW::slotNetworkDataSetSelect()";
    m_datasetSelectDialog.exec();
}



/**
 * @brief MainWindow::slotNetworkDataSetRecreate
 * @param m_fileName
 * Recreates some of the most famous and widely used data sets in
 * network analysis studies
 */
void MainWindow::slotNetworkDataSetRecreate (const QString m_fileName) {
    int m_fileFormat=0;
    qDebug()<< "MW::slotNetworkDataSetRecreate() fileName: " << m_fileName;

    //initNet();

    qDebug()<< "MW::slotNetworkDataSetRecreate() datadir+fileName: "
            << appSettings["dataDir"]+m_fileName;
    activeGraph.writeDataSetToFile(appSettings["dataDir"], m_fileName);

    if (m_fileName.endsWith(".graphml")) {
        m_fileFormat=1;
    }
    else if (m_fileName.endsWith(".pajek") || m_fileName.endsWith(".paj") ||
             m_fileName.endsWith(".net")) {
        m_fileFormat=2;
    }
    else if (m_fileName.endsWith(".sm") || m_fileName.endsWith(".adj")) {
        m_fileFormat=3;
    }
    else if (m_fileName.endsWith(".dot")) {
        m_fileFormat=4;
    }
    else if (m_fileName.endsWith(".gml")) {
        m_fileFormat=5;
    }
    else if (m_fileName.endsWith(".dl")) {
        m_fileFormat=6;
    }
    else if (m_fileName.endsWith(".list")) {
        m_fileFormat=7;
    }
    else if (m_fileName.endsWith(".lst")) {
        m_fileFormat=8;
    }
    else if (m_fileName.endsWith(".2sm")) {
        m_fileFormat=9;
    }
    if ( slotNetworkFileLoad(appSettings["dataDir"]+m_fileName, "UTF-8", m_fileFormat) ) {
        qDebug() << "slotNetworkDataSetRecreate() loaded file " << m_fileName;
        fileName=m_fileName;
        previous_fileName=fileName;
        setWindowTitle("SocNetV "+ VERSION +" - "+fileName);
        QString message=tr("Dataset loaded. Dataset file saved as ") + fileName;
        statusMessage( message );
    }
    else {
        statusMessage( "Could not read new network data file. Aborting.");
    }
}


/**
 * @brief MainWindow::slotRandomErdosRenyiDialog
 * Shows the Erdos-Renyi network creation dialog
 */
void MainWindow::slotRandomErdosRenyiDialog(){

    statusMessage( "Creating a random symmetric network... ");

    m_randErdosRenyiDialog = new RandErdosRenyiDialog(
                this, appSettings["randomErdosEdgeProbability"].toFloat(0));

    connect( m_randErdosRenyiDialog, &RandErdosRenyiDialog::userChoices,
             this, &MainWindow::slotRandomErdosRenyi );

    m_randErdosRenyiDialog->exec();

}




/**
 * @brief MainWindow::slotRandomErdosRenyi
 * @param newNodes
 * @param model
 * @param edges
 * @param eprob
 * @param mode
 * @param diag
 * Calls activeGraph.slotRandomErdosRenyi () to create a symmetric network
 * Edge existance is controlled by a user specified possibility.
 */
void MainWindow::slotRandomErdosRenyi( const int newNodes,
                                       const QString model,
                                       const int edges,
                                       const float eprob,
                                       const QString mode,
                                       const bool diag)
{
    qDebug() << "MW::slotRandomErdosRenyi()";

    statusMessage( tr("Erasing any existing network."));

    initNet();

    statusMessage( tr("Creating Erdos-Renyi Random Network. Please wait... ")  );

    progressMsg  = "Creating Erdos-Renyi Random Network. \n "
                " Please wait (or disable progress bars from Options -> Settings).";
    createProgressBar( (edges != 0 ? edges:newNodes), progressMsg );
    appSettings["randomErdosEdgeProbability"] = QString::number(eprob);


    activeGraph.randomNetErdosCreate ( newNodes,
                                       model,
                                       edges,
                                       eprob,
                                       mode,
                                       diag);

    destroyProgressBar( (edges != 0 ? edges:newNodes) );

    fileLoaded=false;

    setWindowTitle("Untitled Erdos-Renyi random network");

    double threshold = log(newNodes)/newNodes;

    //float clucof=activeGraph.clusteringCoefficient();

    if ( (eprob ) > threshold )
        QMessageBox::information(
                    this,
                    "New Erdos-Renyi Random Network",
                    tr("Random network created. \n")+
                    //tr("\nAverage path length: ") + QString::number(avGraphDistance)+
                    //tr("\nClustering coefficient: ")+QString::number(clucof)+
                    tr("\n\nOn the average, edges should be ") +
                    QString::number( eprob * newNodes*(newNodes-1)) +
                    tr("\nThis graph is almost surely connected because: \nprobability > ln(n)/n, that is: \n")
                    + QString::number(eprob)+
                    tr(" bigger than ")+ QString::number(threshold) , "OK",0);

    else
        QMessageBox::information(
                    this,
                    "New Erdos-Renyi Random Network",
                    tr("Random network created. \n")+
                    //tr("\nAverage path length: ") + QString::number(avGraphDistance)+
                    //tr("\nClustering coefficient: ")+QString::number(clucof)+
                    tr("\n\nOn the average, edges should be ")
                    + QString::number(eprob * newNodes*(newNodes-1)) +
                    tr("\nThis graph is almost surely not connected because: \nprobability < ln(n)/n, that is: \n") +
                    QString::number(eprob)+ " smaller than "+ QString::number(threshold) , "OK",0);

    statusMessage( tr("Erdos-Renyi Random Network created. ") ) ;

}







/**
 * @brief MainWindow::slotRandomScaleFreeDialog
 */
void MainWindow::slotRandomScaleFreeDialog() {
    qDebug() << "MW;:slotRandomScaleFreeDialog()";
    m_randScaleFreeDialog = new RandScaleFreeDialog(this);

    connect( m_randScaleFreeDialog, &RandScaleFreeDialog::userChoices,
             this, &MainWindow::slotRandomScaleFree);

    m_randScaleFreeDialog->exec();

}


/**
 * @brief MainWindow::slotRandomScaleFree
 * @param nodes
 * @param power
 * @param initialNodes
 * @param edgesPerStep
 * @param zeroAppeal
 * @param mode
 */
void MainWindow::slotRandomScaleFree ( const int &newNodes,
                                          const int &power,
                                          const int &initialNodes,
                                          const int &edgesPerStep,
                                          const float &zeroAppeal,
                                          const QString &mode)
{
    qDebug() << "MW;:slotRandomScaleFree()";
    statusMessage( tr("Erasing any existing network. "));
    initNet();

    double x0=scene->width()/2.0;
    double y0=scene->height()/2.0;
    double radius=(graphicsWidget->height()/2.0)-50;

    statusMessage( tr("Creating Scale-Free Random Network. Please wait..."));
    progressMsg = "Creating Scale-Free Random Network. \n"
            "Please wait (or disable progress bars from Options -> Settings).";
    createProgressBar(newNodes, progressMsg );

    activeGraph.randomNetScaleFreeCreate( newNodes,
                                          power,
                                          initialNodes,
                                          edgesPerStep,
                                          zeroAppeal,
                                          mode,
                                          x0,
                                          y0,
                                          radius);

    destroyProgressBar(newNodes);

    fileLoaded=false;

    setWindowTitle("Untitled scale-free network");

    //float avGraphDistance=activeGraph.distanceGraphAverage();
    //float clucof=activeGraph.clusteringCoefficient();
    QMessageBox::information(this, "New scale-free network",
                             tr("Scale-free random network created.\n")
//                             +tr("\nNodes: ")+ QString::number(nodeCount)+
//                             tr("\nEdges: ") +  QString::number( edgeCount )
                             //+  tr("\nAverage path length: ") + QString::number(avGraphDistance)
                             //+ tr("\nClustering coefficient: ")+QString::number(clucof)
                             , "OK",0);

    statusMessage( tr("Scale-Free Random Network created: ") );

}



/**
 * @brief MainWindow::slotRandomSmallWorldDialog
 */
void MainWindow::slotRandomSmallWorldDialog()
{
    qDebug() << "MW::slotRandomSmallWorldDialog()";
    m_randSmallWorldDialog = new RandSmallWorldDialog(this);

    connect( m_randSmallWorldDialog, &RandSmallWorldDialog::userChoices,
             this, &MainWindow::slotRandomSmallWorld);


    m_randSmallWorldDialog->exec();

}


/**
 * @brief MainWindow::slotrandomSmallWorldNetwork
 * @param nodes
 * @param degree
 * @param beta
 * @param mode
 * @param diag
 */
void MainWindow::slotRandomSmallWorld(const int &newNodes,
                                            const int &degree,
                                            const float &beta,
                                            const QString &mode,
                                            const bool &diag)
{
    Q_UNUSED(diag);
    qDebug() << "MW::slotRandomSmallWorld()";
    statusMessage( tr("Erasing any existing network. "));
    initNet();

    double x0=scene->width()/2.0;
    double y0=scene->height()/2.0;
    double radius=(graphicsWidget->height()/2.0)-50;          //pixels

    statusMessage( tr("Creating Small-World Random Network. Please wait..."));
    progressMsg  = "Creating Small-World Random Network. \n"
            "Please wait (or disable progress bars from Options -> Settings).";
    createProgressBar(newNodes, progressMsg );

    activeGraph.randomNetSmallWorldCreate(newNodes, degree, beta, mode, x0, y0, radius);

    destroyProgressBar(newNodes);

    fileLoaded=false;

    setWindowTitle("Untitled small-world network");

    //float avGraphDistance=activeGraph.distanceGraphAverage();
    //float clucof=activeGraph.clusteringCoefficient();
    QMessageBox::information(this, "New Small World network",
                             tr("Small world network created.\n")
//                             +tr("\nNodes: ")+ QString::number(nodeCount)+
//                             tr("\nEdges: ") +  QString::number( edgeCount )
                             //+  tr("\nAverage path length: ") + QString::number(avGraphDistance)
                             //+ tr("\nClustering coefficient: ")+QString::number(clucof)
                             , "OK",0);


    statusMessage( tr("Small World Random Network created. ") );
}






/**
 * @brief MainWindow::slotRandomRegularNetwork
 * Creates a pseudo-random k-regular network where every node has the same degree
 */
void MainWindow::slotRandomRegularNetwork(){
    bool ok;

    statusMessage( "Creating a pseudo-random network where each node has the same degree... ");
    int newNodes= QInputDialog::getInt(
                       this,
                       tr("Create d-regular network"),
                       tr("This will create a network with nodes of the same degree d.")
                          + tr("\nPlease enter the number of nodes:"),
                       100, 1, maxNodes, 1, &ok
                ) ;
    if (!ok) {
        statusMessage( "You did not enter an integer. Aborting.");
        return;
    }
    int degree = QInputDialog::getInt(
                this,
                tr("Create d-regular network..."),
                tr("Now, select an even number d. \n"
                   "This will be the degree (number of edges) of each node:"),
                2, 2, newNodes-1, 2, &ok
                );

    if ( (degree% 2)==1 ) {
        QMessageBox::critical(
                    this,
                    "Error",
                    tr(" Sorry. I cannot create such a network. Degree must be even number"),
                    "OK",0 );
        return;
    }
    statusMessage( "Erasing any existing network. ");
    initNet();
    statusMessage( "Creating a pseudo-random d-regular network where each node "
                   "has the same degree... ");

    progressMsg  = "Creating pseudo-random d-regular network. \n"
            "Please wait (or disable progress bars from Options -> Settings).";
    createProgressBar(newNodes, progressMsg );

    activeGraph.randomNetSameDegreeCreate (newNodes,degree);

    destroyProgressBar(newNodes);

    fileLoaded=false;

    setWindowTitle("Untitled d-regular network");
    statusMessage( tr( "d-regular network created. " ) );

}




void MainWindow::slotRandomGaussian(){
    slotNetworkChanged();

}


/**
 * @brief MainWindow::slotRandomRingLattice
 * Creates a lattice network, i.e. a connected network where every node
    has the same degree and is connected with its neighborhood.
 */
void MainWindow::slotRandomRingLattice(){
    bool ok;
    statusMessage( "You have selected to create a ring lattice network. ");
    int newNodes=( QInputDialog::getInt(
                       this,
                       tr("Create ring lattice"),
                       tr("This will create a ring lattice network, "
                          "where each node has degree d:\n d/2 edges to the right "
                          "and d/2 to the left.\n "
                          "Please enter the number of nodes you want:"),
                       100, 4, maxNodes, 1, &ok ) ) ;
    if (!ok) {
        statusMessage( "You did not enter an integer. Aborting.");
        return;
    }
    int degree = QInputDialog::getInt(
                this,
                tr("Create ring lattice..."),
                tr("Now, enter an even number d. \n"
                   "This is the total number of edges each new node will have:"),
                2, 2, newNodes-1, 2, &ok);
    if ( (degree% 2)==1 ) {
        QMessageBox::critical(this, "Error",tr(" Sorry. I cannot create such a network. "
                                               "Degree must be even number"), "OK",0);
        return;
    }

    statusMessage( "Erasing any existing network. ");
    initNet();

    double x0=scene->width()/2.0;
    double y0=scene->height()/2.0;
    double radius=(graphicsWidget->height()/2.0)-50;          //pixels

    statusMessage( "Creating ring lattice network. Please wait...");
    progressMsg  = "Creating ring-lattice network. \n"
            "Please wait (or disable progress bars from Options -> Settings).";
    createProgressBar(newNodes, progressMsg );

    activeGraph.randomNetRingLatticeCreate(newNodes, degree, x0, y0, radius, true );

    destroyProgressBar(newNodes);

    fileLoaded=false;

    setWindowTitle("Untitled ring-lattice network");
    //float avGraphDistance=activeGraph.distanceGraphAverage();
    //float clucof=activeGraph.clusteringCoefficient();
    QMessageBox::information(this, "New Ring Lattice",
                             tr("Ring lattice network created.\n")
//                             +tr("\nNodes: ")+ QString::number(activeNodes())+
//                             tr("\nEdges: ")+  QString::number( activeEdges() )
                             // + tr("\nAverage path length: ") + QString::number(avGraphDistance)
                             //+ tr("\nClustering coefficient: ")+QString::number(clucof)
                             , "OK",0);

    statusMessage( tr("Ring lattice random network created: " ));
}







/**
 * @brief MainWindow::slotNetworkWebCrawlerDialog
 * Shows a dialog where enters a website url
 * and the app creates a new network by crawling it
 */
void MainWindow::slotNetworkWebCrawlerDialog() {
    qDebug () << "MW: slotNetworkWebCrawlerDialog() - canvas Width & Height already sent";
    m_WebCrawlerDialog.exec() ;
}






/**
 * @brief MainWindow::slotNetworkWebCrawler
 * Called from m_WebCrawlerDialog
 * Clears the loaded network (saving if needed) then passes parameters to
 * Graph::webCrawl function
 * @param seed
 * @param maxNodes
 * @param maxRecursion
 * @param extLinks
 * @param intLinks
 */
void MainWindow::slotNetworkWebCrawler ( QString  seed, int maxNodes, int maxRecursion,
                                bool extLinks, bool intLinks) {
    this->slotNetworkClose();
    activeGraph.webCrawl( seed, maxNodes, maxRecursion,  extLinks, intLinks) ;

}





/**
 * @brief MainWindow::slotNetworkChanged
 * Activated when something has been changed in the graph.
 * Makes the networkSave icon active and refreshes any LCD values.
 * Also called from activeGraph and graphicsWidget.
 */
void MainWindow::slotNetworkChanged(){
    qDebug("MW: slotNetworkChanged");
    networkModified=true;
    networkSave->setIcon(QIcon(":/images/save.png"));
    networkSave->setEnabled(true);

    nodesLCD->display(activeGraph.vertices());
    if (activeGraph.isUndirected()) {
        edgesLCD->setStatusTip(tr("Shows the total number of undirected edges in the network."));
        edgesLCD->setToolTip(tr("The total number of undirected edges in the network."));
        networkLabel->setStatusTip(tr("Undirected data mode. Toggle the menu option Edit -> Edges -> Undirected Edges to change it"));
        networkLabel->setToolTip(tr("The loaded network, if any, is undirected and \n"
                                    "any edge you add between nodes will be undirected.\n"
                                    "If you want to work with directed edges and/or \n"
                                    "transform the loaded network (if any) to directed \n"
                                    "disable the option Edit -> Edges -> Undirected \n"
                                    "or press CTRL+E+U"));
        networkLabel->setWhatsThis(tr("The loaded network, if any, is undirected and \n"
                                    "any edge you add between nodes will be undirected.\n"
                                    "If you want to work with directed edges and/or \n"
                                    "transform the loaded network (if any) to directed \n"
                                    "disable the option Edit -> Edges -> Undirected \n"
                                    "or press CTRL+E+U"));

        networkLabel-> setText ("Network Type: Undirected");
        labelEdgesLCD->setText(tr("Total Edges"));
        editEdgeUndirectedAllAct->setChecked(true);
    }
    else {
        edgesLCD->setStatusTip(tr("Shows the total number of directed edges in the network."));
        edgesLCD->setToolTip(tr("The total number of directed edges in the network."));
        networkLabel->setStatusTip(tr("Directed data mode. Toggle the menu option Edit -> Edges -> Undirected Edges to change it"));
        networkLabel->setToolTip(tr("The loaded network, if any, is directed and \n"
                                    "any link you add between nodes will be a directed arc.\n"
                                    "If you want to work with undirected edges and/or \n"
                                    "transform the loaded network (if any) to undirected \n"
                                    "enable the option Edit -> Edges -> Undirected \n"
                                    "or press CTRL+E+U"));
        networkLabel->setWhatsThis(tr("The loaded network, if any, is directed and \n"
                                    "any link you add between nodes will be a directed arc.\n"
                                    "If you want to work with undirected edges and/or \n"
                                    "transform the loaded network (if any) to undirected \n"
                                    "enable the option Edit -> Edges -> Undirected \n"
                                    "or press CTRL+E+U"));

        networkLabel-> setText ("Network Type: Directed");
        labelEdgesLCD->setText(tr("Total Arcs"));
        editEdgeUndirectedAllAct->setChecked(false);
    }
    edgesLCD->display(activeEdges());
    densityLCD->display( activeGraph.density() );
}








/**
 * @brief MainWindow::slotEditOpenContextMenu
 * Popups a context menu with some options when the user right-clicks on the scene
 * @param mPos
 */
void MainWindow::slotEditOpenContextMenu( const QPointF &mPos) {
    cursorPosGW=mPos;
    QMenu *contextMenu = new QMenu(" Menu",this);
    Q_CHECK_PTR( contextMenu );  //displays "out of memory" if needed

    int nodeCount = selectedNodes().count();
    contextMenu -> addAction( "## Selected nodes: "
                              + QString::number(  nodeCount ) + " ##  ");

    contextMenu -> addSeparator();

    if (nodeCount > 0) {
        contextMenu -> addAction(editNodePropertiesAct );
        contextMenu -> addSeparator();
        contextMenu -> addAction(editNodeRemoveAct );
        if (nodeCount > 1 ){
            editNodeRemoveAct->setText(tr("Remove ")
                                       + QString::number(nodeCount)
                                       + tr(" nodes"));
        }
        else {
            editNodeRemoveAct->setText(tr("Remove ")
                                       + QString::number(nodeCount)
                                       + tr(" node"));
        }
        contextMenu -> addSeparator();
    }

    contextMenu -> addAction( editNodeAddAct );
    contextMenu -> addSeparator();
    contextMenu -> addAction( editEdgeAddAct );
    contextMenu -> addSeparator();

    QMenu *options=new QMenu("Options", this);
    contextMenu -> addMenu(options );

    options -> addAction (openSettingsAct  );
    options -> addSeparator();
    options -> addAction (editNodeSizeAllAct );
    options -> addAction (editNodeShapeAll  );
    options -> addAction (editNodeColorAll );
    options -> addAction (optionsNodeNumbersVisibilityAct);
    options -> addAction (optionsNodeLabelsVisibilityAct);
    options -> addSeparator();
    options -> addAction (editEdgeColorAllAct  );
    options -> addSeparator();
    options -> addAction (changeBackColorAct  );
    options -> addAction (backgroundImageAct  );

    //QCursor::pos() is good only for menus not related with node coordinates
    contextMenu -> exec(QCursor::pos() );
    delete  contextMenu;
    cursorPosGW=QPoint(-1,-1);
}



/**
 * @brief MainWindow::selectedNodes
 * Returns a QList of all selected nodes
 * @return
 */
QList<QGraphicsItem *> MainWindow::selectedNodes() {
    return graphicsWidget->selectedItems();

}


/**
 * @brief MainWindow::slotEditClickOnEmptySpace
 * Called from GW when the user clicks on empty space.
 */
void MainWindow::slotEditClickOnEmptySpace() {
    selectedNodeLCD->display (0);
    inDegreeLCD->display (0);
    outDegreeLCD->display (0);
    clucofLCD->display(0);
    nodeClicked = false;
}



/**
 * @brief MainWindow::slotEditNodeSelectAll
 */
void MainWindow::slotEditNodeSelectAll(){
    qDebug() << "MainWindow::slotEditNodeSelectAll()";
    graphicsWidget->selectAll();
    statusMessage( QString(tr("Selected nodes: %1") )
                   .arg( selectedNodes().count() ) );

}


/**
 * @brief MainWindow::slotEditNodeSelectNone
 */
void MainWindow::slotEditNodeSelectNone(){
    qDebug() << "MainWindow::slotEditNodeSelectNone()";
    graphicsWidget->selectNone();
    statusMessage( QString(tr("Selection cleared") ) );
}


/**
 * @brief MainWindow::slotEditNodeAdd
 * Calls Graph::vertexCreate method to add a new RANDOM node into the activeGraph.
 * Called when "Add Node" button is clicked on the Main Window.
 */
void MainWindow::slotEditNodeAdd() {
    qDebug() << "MW::slotEditNodeAdd() ";
    // minus a  screen edge offset...
    activeGraph.vertexCreate (-1);
    statusMessage( tr("New node (numbered %1) added.")
                   .arg(activeGraph.vertexLastNumber())  );
}



/**
 * @brief MainWindow::slotEditNodeAddWithMouse
 * Called by GW when user double-clicks at p to add a new node
 * Calls Graph::vertexCreate method to add the new vertex into the activeGraph.
 * @param p
 */
void MainWindow::slotEditNodeAddWithMouse( const QPointF &p) {
    qDebug()<< "MW: slotEditNodeAddWithMouse(). Calling activeGraph::vertexCreate()";
    activeGraph.vertexCreate(p);
    statusMessage( tr("New node (numbered %1) added.").arg(activeGraph.vertexLastNumber())  );
}



/**
 * @brief MainWindow::slotEditNodeFind
 * Calls GW::setMarkedNode() to find a node by its number or label.
 * The node is then marked.
 */
void MainWindow::slotEditNodeFind(){
    qDebug ("MW: slotEditNodeFind()");
    if (!fileLoaded && !networkModified  ) {
        QMessageBox::critical( this, tr("Find Node"),
                               tr("No nodes present! \nLoad a network file first or create some nodes..."),
                               tr("OK"),0 );
        statusMessage(  QString(tr("Nothing to find!"))  );
        return;
    }

    if ( markedNodesExist ) {				// if a node has been already marked
        graphicsWidget->setMarkedNode(""); 	// call setMarkedNode to just unmark it.
        markedNodesExist=false;
        statusMessage( tr("Node unmarked.") );
        return;								// and return to MW
    }

    bool ok=false;
    QString nodeText = QInputDialog::getText(this, tr("Find Node"),
                                             tr("Enter node label or node number:"),
                                             QLineEdit::Normal,QString::null, &ok );
    if (!ok) {
        statusMessage( tr("Find node operation cancelled.") );
        return;
    }

    else {
        if	( graphicsWidget->setMarkedNode(nodeText) ) {
            markedNodesExist=true;
            statusMessage( tr("Node found and marked. Press Ctrl+F again to unmark...") );
        }
        else {
            QMessageBox::information(this, tr("Find Node"),
                                     tr("Sorry. There is no such node in this network. \n Try again."), "OK",0);
        }
    }
}





/**
 * @brief MainWindow::slotEditNodeRemove
 * Deletes a node and the attached objects (edges, etc).
 * If user has clicked on a node (signaled from GW or set by another function)
 * it deletes it
 * Else it asks for a nodeNumber to remove. The nodeNumber is doomedJim.
 * Called from nodeContextMenu
 */
void MainWindow::slotEditNodeRemove() {
    qDebug() << "MW: slotEditNodeRemove()";
    if (!activeGraph.vertices())  {
        QMessageBox::critical(
                    this,
                    "Error",
                    tr("Nothing to do! \n"
                       "Load a network file or add some nodes first."), "OK",0);
        statusMessage( tr("Nothing to remove.")  );
        return;
    }
    if (activeGraph.relations() > 1){
        QMessageBox::critical(
                    this, "Error",
                    tr("Cannot remove node! \n"
                       "This a network with more than 1 relations. If you remove "
                       "a node from the active relation, and then ask me to go "
                       "to the previous or the next relation, then I would crash "
                       "because I would try to display edges from a deleted node."
                       "You cannot remove nodes in multirelational networks."),
                    "OK",0);
        statusMessage( tr("Nothing to remove.")  );
        return;
    }

    // if there are already multiple nodes selected, erase them
    int nodeCount = selectedNodes().count();
    if ( nodeCount > 1) {
        int removeCounter = 0;
        qDebug() << "MW: removeNode() multiple selected to remove";
        foreach (QGraphicsItem *item, selectedNodes() ) {
           if ( (clickedNode = qgraphicsitem_cast<Node *>(item) )) {
               activeGraph.vertexRemove(clickedNode->nodeNumber());
               ++removeCounter ;
           }
        }
        editNodeRemoveAct->setText(tr("Remove Node"));
        statusMessage( tr("Removed ") + nodeCount + tr(" nodes. Ready. ") );
    }

    else {


        int doomedJim=-1, min=-1, max=-1;
        bool ok=false;

        min = activeGraph.vertexFirstNumber();
        max = activeGraph.vertexLastNumber();
        qDebug("MW: min is %i and max is %i", min, max);
        if (min==-1 || max==-1 ) {
            qDebug("ERROR in finding min max nodeNumbers. Abort");
            return;
        }
        else if (nodeClicked && clickedNodeNumber >= 0 && clickedNodeNumber<= max ) {
            doomedJim=clickedNodeNumber ;
        }
        else if (!nodeClicked ) {
            doomedJim =  QInputDialog::getInt(this,"Remove node",tr("Choose a node to remove between ("
                                                                    + QString::number(min).toLatin1()+"..."+QString::number(max).toLatin1()+"):"),min, 1, max, 1, &ok);
            if (!ok) {
                statusMessage( "Remove node operation cancelled." );
                return;
            }
        }
        qDebug ("MW: removing vertex with number %i from Graph", doomedJim);
        activeGraph.vertexRemove(doomedJim);
        qDebug("MW: removeNode() completed. Node %i removed completely.",doomedJim);
        statusMessage( tr("Node removed completely. Ready. ") );
    }
    clickedNodeNumber=-1;
    nodeClicked=false;
    slotNetworkChanged();


}



/**
 * @brief MainWindow::slotEditNodePropertiesDialog
 * Reads values from selected nodes
 * then open Node Properties dialog
 */
void MainWindow::slotEditNodePropertiesDialog() {

    qDebug() << "MW::slotEditNodePropertiesDialog()";
//    if (!fileLoaded && !networkModified )  {
    if (!activeGraph.vertices())  {
        QMessageBox::critical(
                    this,
                    "Error",
                    tr("Nothing to do! \n"
                       "Load a network file or add some nodes first."), "OK",0);
        statusMessage( tr("Nothing to remove.")  );
        return;
    }
    int min=-1, max=-1, size = appSettings["initNodeSize"].toInt(0, 10);
    QColor color = QColor(appSettings["initNodeColor"]);
    QString shape= appSettings["initNodeShape"];
    QString label="";
    bool ok=false;


    if ( selectedNodes().count() == 0) {
        min = activeGraph.vertexFirstNumber();
        max = activeGraph.vertexLastNumber();
        qDebug("MW: min is %i and max is %i", min, max);
        if (min==-1 || max==-1 ) {
            qDebug("ERROR in finding min max nodeNumbers. Abort");
            return;
        }

        clickedNodeNumber =  QInputDialog::getInt(
                    this,
                    "Node Properties",
                    tr("Choose a node between ("
                    + QString::number(min).toLatin1()
                    +"..."
                    + QString::number(max).toLatin1()+"):"),min, 1, max, 1, &ok);
        if (!ok) {
            statusMessage( "Node properties cancelled." );
            return;
        }
    }
    else   {
        foreach (QGraphicsItem *item, selectedNodes() ) {
           if ( (clickedNode = qgraphicsitem_cast<Node *>(item) )) {
               if ( selectedNodes().count() > 1 ) {
                   clickedNodeNumber = clickedNode->nodeNumber();
                   color = activeGraph.vertexColor( clickedNodeNumber );
                   shape = activeGraph.vertexShape( clickedNodeNumber);
                   size = activeGraph.vertexSize ( clickedNodeNumber);
               }
               else {
                    clickedNodeNumber = clickedNode->nodeNumber();
                    label = activeGraph.vertexLabel( clickedNodeNumber );
                    color = activeGraph.vertexColor( clickedNodeNumber );
                    shape = activeGraph.vertexShape( clickedNodeNumber);
                    size = activeGraph.vertexSize ( clickedNodeNumber);
               }
           }
        }
    }
    qDebug ()<< "MW: changing properties for "<< clickedNodeNumber ;

    m_nodeEditDialog = new NodeEditDialog(this, label, size, color, shape) ;

    connect( m_nodeEditDialog, &NodeEditDialog::userChoices,
             this, &MainWindow::slotEditNodeProperties );

    m_nodeEditDialog->exec();

    statusMessage( tr("Node properties dialog opened. Ready. ") );
}


/**
 * @brief MainWindow::slotEditNodeProperties
 * Applies new (user-defined) values to all selected nodes
 * Called on exit from NodeEditDialog
 * @param label
 * @param size
 * @param value
 * @param color
 * @param shape
 */
void MainWindow::slotEditNodeProperties( const QString label, const int size,
                                     const QString value, const QColor color,
                                     const QString shape) {
    qDebug()<< "MW::slotEditNodeProperties() "
            << " label " << label
            << " size " << size
            << "value " << value
            << " color " << color
            << " shape " << shape
               << " clickedNodeNumber " <<clickedNodeNumber
                  << " selectedNodes " << selectedNodes().count();

    foreach (QGraphicsItem *item, selectedNodes() ) {
        if ( (clickedNode = qgraphicsitem_cast<Node *>(item) )) {

            clickedNodeNumber = clickedNode->nodeNumber();
            if ( selectedNodes().count() > 1 )
            {
                activeGraph.vertexLabelSet(
                            clickedNodeNumber,
                            label + QString::number(clickedNodeNumber)
                            );
            }
            else
                activeGraph.vertexLabelSet(
                            clickedNodeNumber,
                            label
                            );

            if ( label !="" && appSettings["initNodeLabelsVisibility"] != "true")
                slotOptionsNodeLabelsVisibility(true);

            qDebug () <<  clickedNodeNumber;
            qDebug()<<"MW: updating color ";
            activeGraph.vertexColorSet( clickedNodeNumber, color.name());
            qDebug()<<"MW: updating size ";
            activeGraph.vertexSizeSet(clickedNodeNumber,size);
            qDebug()<<"MW: updating shape ";
            activeGraph.vertexShapeSet( clickedNodeNumber, shape);
            clickedNode->setShape(shape);
        }
    }
    clickedNode=0;
    clickedNodeNumber=-1;

    slotNetworkChanged();
    statusMessage( tr("Ready. "));

}









/**
 * @brief MainWindow::slotEditNodeColorAll
 * Changes the color of all nodes to parameter color
 * Calls  activeGraph.vertexColorAllSet to do the work
 * If parameter color is invalid, opens a QColorDialog to
 * select a new node color for all nodes.
 * Called from Settings Dialog and Edit menu option
 * @param color
 */
void MainWindow::slotEditNodeColorAll(QColor color){
    if (!color.isValid()) {
        color = QColorDialog::getColor( QColor ( appSettings["initNodeColor"] ),
                                        this,
                                               "Change the color of all nodes" );
    }
    if (color.isValid()) {
        appSettings["initNodeColor"] = color.name();
        QApplication::setOverrideCursor( QCursor(Qt::WaitCursor) );
        qDebug() << "MW::slotEditNodeColorAll() : "
                 << appSettings["initNodeColor"];
        activeGraph.vertexColorAllSet(appSettings["initNodeColor"]);
        QApplication::restoreOverrideCursor();
        statusMessage( tr("Ready. ")  );
    }
    else {
        // user pressed Cancel
        statusMessage( tr("Invalid color. ") );
    }
}




/**
 * @brief MainWindow::slotEditNodeSizeAll
 * Changes the size of nodes to newSize.
 * Calls activeGraph.vertexSizeAllSet to do the work.
 * Called from Edit menu item, SettingsDialog
 * If newSize = 0 asks the user a new size for all nodes
 * If normalized = true, changes node sizes according to their plethos
 * @param newSize
 * @param normalized
 */
void MainWindow::slotEditNodeSizeAll(int newSize, const bool &normalized) {
    qDebug () << "MW: slotEditNodeSizeAll() - "
                 << " newSize " << newSize ;
    if ( newSize == 0 && !normalized ) {
        bool ok=true;
        newSize = QInputDialog::getInt(
                    this,
                    "Change node size",
                    tr("Select new size for all nodes: (1-16)"),
                    appSettings["initNodeSize"].toInt(0, 10), 1, 16, 1, &ok );

        if (!ok) {
            statusMessage( "Change node size operation cancelled." );
            return;
        }
    }

    if ( normalized ) {
        int N = activeNodes() ;
        if ( N < 100) {
            newSize = 8;
        }
        else if ( N < 200) {
            newSize = 7;
        }
        if ( N >= 200 && N < 500){
            newSize = 6;
        }
        else if ( N >= 500 && N < 1000) {
            newSize = 6;
        }
        else if ( N  >= 1000) {
            newSize = 5;
        }
    }
    appSettings["initNodeSize"]= QString::number(newSize);
    nodeSizesByOutDegreeAct->setChecked(false);
    toolBoxNodeSizesByOutDegreeBx->setChecked(false);
    nodeSizesByInDegreeAct->setChecked(false);
    toolBoxNodeSizesByInDegreeBx->setChecked(false);

    activeGraph.vertexSizeAllSet(newSize);

    slotNetworkChanged();
    statusBar()->showMessage (QString(tr("Ready")), statusBarDuration) ;
    return;
}






/**
 * @brief MainWindow::slotEditNodeShape
 * If shape == null, prompts the user a list of available node shapes to select.
 * Then changes the shape of all nodes/vertices accordingly.
 * If vertex is non-zero, changes the shape of that node only.
 * Called when user clicks on Edit -> Node > Change all nodes shapes
 * Called from SettingsDialog when the user has selected a new default node shape
 * Calls Graph::vertexShapeAllSet(QString)
 * @param shape
 * @param vertex
 */
void MainWindow::slotEditNodeShape(QString shape, const int vertex) {
    qDebug() << "MW::slotEditNodeShape() - vertex " << vertex
             << " (0 means all) - new shape " << shape;

    if (shape==QString::null) {
        bool ok=false;
        QStringList lst;
        lst << "box"<< "circle"<< "diamond"<< "ellipse"<< "triangle" << "star";
        shape = QInputDialog::getItem(this, "Node shape", "Select a shape for all nodes: ", lst, 1, true, &ok);
        if ( !ok ) {
            //user pressed Cancel
            statusBar()->showMessage (QString(tr("Change node shapes aborted...")), statusBarDuration) ;
            return;
        }
    }

    if (vertex == 0) { //change all nodes shapes
        slotNetworkChanged();
        activeGraph.vertexShapeAllSet(shape);
        appSettings["initNodeShape"] = shape;
        statusBar()->showMessage (QString(tr("All shapes have been changed. Ready")), statusBarDuration) ;

    }
    else { //only one
       activeGraph.vertexShapeSet( vertex, shape);
       statusBar()->showMessage (QString(tr("Node shape has been changed. Ready")), statusBarDuration) ;
      }
}




/**
 * @brief MainWindow::slotEditNodeNumberSize
 * Changes the size of one or all node numbers.
 * Called from Edit menu option and SettingsDialog
 * if newSize=0, asks the user to enter a new node number font size
 * if v1=0, it changes all node numbers
 * @param v1
 * @param newSize
 */
void MainWindow::slotEditNodeNumberSize(int v1, int newSize, const bool prompt) {
    bool ok=false;
    qDebug() << "MW::slotEditNodeNumberSize - newSize " << newSize;
    if (prompt) {
        newSize = QInputDialog::getInt(this, "Change text size",
                                       tr("Change all node numbers size to: (1-16)"),appSettings["initNodeNumberSize"].toInt(0,10), 1, 16, 1, &ok );
        if (!ok) {
            statusMessage( tr("Change font size: Aborted.") );
            return;
        }
    }
    if (v1) { //change one node number only
        activeGraph.vertexNumberSizeSet(v1, newSize);
    }
    else { //change all
        appSettings["initNodeNumberSize"] = QString::number(newSize);
        activeGraph.vertexNumberSizeSetAll(newSize);
    }
    statusMessage( tr("Changed node numbers size. Ready.") );
}




/**
 * @brief MainWindow::slotEditNodeNumbersColor
 * Changes the color of all nodes' numbers.
 * Called from Edit menu option and Settings dialog.
 * Asks the user to enter a new node number color
 */
void MainWindow::slotEditNodeNumbersColor(QColor color){
    qDebug() << "MW:slotEditNodeNumbersColor() - new color " << color;
    if (!color.isValid()) {
        color = QColorDialog::getColor( QColor ( appSettings["initNodeNumberColor"] ),
                                        this,
                                               "Change the color of all node numbers" );
    }

    if (color.isValid()) {
        QApplication::setOverrideCursor( QCursor(Qt::WaitCursor) );
        QList<QGraphicsItem *> list= scene->items();
        for (QList<QGraphicsItem *>::iterator it=list.begin(); it!=list.end(); it++) {
            if ( (*it)->type() == TypeNumber) 		{
                NodeNumber *jimNumber = (NodeNumber *) (*it);
                jimNumber->update();
                jimNumber->setDefaultTextColor(color);
            }
        }
        appSettings["initNodeNumberColor"] = color.name();
        activeGraph.vertexNumberColorInit( color.name() );
        QApplication::restoreOverrideCursor();
        statusMessage( tr("Numbers' colors changed. Ready. ")  );
    }
    else {
        // user pressed Cancel
        statusMessage( tr("Invalid color. ") );
    }

}


/**
 * @brief MainWindow::slotEditNodeNumberDistance
 * Changes the distance of one or all node numbers from their nodes.
 * Called from Edit menu option and SettingsDialog
 * if newDistance=0, asks the user to enter a new node number distance
 * if v1=0, it changes all node number distances
 * @param v1
 * @param newDistance
 */
void MainWindow::slotEditNodeNumberDistance(int v1, int newDistance) {
    bool ok=false;
    qDebug() << "MW::slotEditNodeNumberDistance - newSize " << newDistance;
    if (!newDistance) {
        newDistance = QInputDialog::getInt(
                    this, "Change node number distance",
                    tr("Change all node numbers distance from their nodes to: (1-16)"),
                    appSettings["initNodeNumberDistance"].toInt(0,10), 1, 16, 1, &ok );
        if (!ok) {
            statusMessage( tr("Change node number distance aborted.") );
            return;
        }
    }
    if (v1) { //change one node number distance only
        activeGraph.vertexNumberDistanceSet(v1, newDistance);
    }
    else { //change all
        appSettings["initNodeNumberDistance"] = QString::number(newDistance);
        activeGraph.vertexNumberDistanceSetAll(newDistance);
    }
    statusMessage( tr("Changed node number distance. Ready.") );
}



/**
 * @brief MainWindow::slotEditNodeLabelSize
 * Changes the size of one or all node Labels.
 * Called from Edit menu option and SettingsDialog
 * if newSize=0, asks the user to enter a new node Label font size
 * if v1=0, it changes all node Labels
 * @param v1
 * @param newSize
 */
void MainWindow::slotEditNodeLabelSize(int v1, int newSize) {
    bool ok=false;
    qDebug() << "MW::slotEditNodeLabelSize - newSize " << newSize;
    if (!newSize) {
        newSize = QInputDialog::getInt(this, "Change text size",
                                       tr("Change all node labels text size to: (1-16)"),
                                       appSettings["initNodeLabelSize"].toInt(0,10), 1, 16, 1, &ok );
        if (!ok) {
            statusMessage( tr("Change font size: Aborted.") );
            return;
        }
    }
    if (v1) { //change one node Label only
        activeGraph.vertexLabelSizeSet(v1, newSize);
    }
    else { //change all
        appSettings["initNodeLabelSize"] = QString::number(newSize);
        activeGraph.vertexLabelSizeAllSet(newSize);
    }
    statusMessage( tr("Changed node label size. Ready.") );
}







/**
 * @brief MainWindow::slotEditNodeLabelsColor
 * Changes the color of all nodes' labels.
 * Asks the user to enter a new node label color
 */
void MainWindow::slotEditNodeLabelsColor(QColor color){
    qDebug() << "MW:slotEditNodeNumbersColor() - new color " << color;
    if (!color.isValid()) {
        color = QColorDialog::getColor( QColor ( appSettings["initNodeLabelColor"] ),
                                        this,
                                               "Change the color of all node labels" );
    }
    if (color.isValid()) {
        QApplication::setOverrideCursor( QCursor(Qt::WaitCursor) );
        QList<QGraphicsItem *> list= scene->items();
        for (QList<QGraphicsItem *>::iterator it=list.begin(); it!=list.end(); it++)
            if ( (*it)->type() == TypeNode ) 	{
                Node *jim = (Node *) (*it);
                jim->label()->update();
                jim->label()->setDefaultTextColor(color);
                activeGraph.vertexLabelColorSet (jim->nodeNumber(), color.name());
            }
        appSettings["initNodeLabelColor"] = color.name();
        activeGraph.vertexLabelColorInit(color.name());
        optionsNodeLabelsVisibilityAct->setChecked(true);
        QApplication::restoreOverrideCursor();
        statusMessage( tr("Label colors changed. Ready. ")  );
    }
    else {
        // user pressed Cancel
        statusMessage( tr("Invalid color. ") );
    }
}




/**
 * @brief MainWindow::slotEditNodeLabelDistance
 * Changes the distance of one or all node label from their nodes.
 * Called from Edit menu option and SettingsDialog
 * if newDistance=0, asks the user to enter a new node label distance
 * if v1=0, it changes all node label distances
 * @param v1
 * @param newDistance
 */
void MainWindow::slotEditNodeLabelDistance(int v1, int newDistance) {
    bool ok=false;
    qDebug() << "MW::slotEditNodeLabelDistance - newSize " << newDistance;
    if (!newDistance) {
        newDistance = QInputDialog::getInt(
                    this, "Change node label distance",
                    tr("Change all node labels distance from their nodes to: (1-16)"),
                    appSettings["initNodeLabelDistance"].toInt(0,10), 1, 16, 1, &ok );
        if (!ok) {
            statusMessage( tr("Change node label distance aborted.") );
            return;
        }
    }
    if (v1) { //change one node label distance only
        activeGraph.vertexLabelDistanceSet(v1, newDistance);
    }
    else { //change all
        appSettings["initNodeLabelDistance"] = QString::number(newDistance);
        activeGraph.vertexLabelDistanceAllSet(newDistance);
    }
    statusMessage( tr("Changed node label distance. Ready.") );
}



/**
 * @brief MainWindow::slotEditNodeOpenContextMenu
 * Called from GW when the user has right-clicked on a node
 * Opens a node context menu with some options when the user right-clicks on a node
 */
void MainWindow::slotEditNodeOpenContextMenu() {
    clickedNodeNumber=clickedNode->nodeNumber();
    qDebug("MW: slotEditNodeOpenContextMenu() for node %i at %i, %i",
           clickedNodeNumber, QCursor::pos().x(), QCursor::pos().y());

    QMenu *nodeContextMenu = new QMenu(QString::number(clickedNodeNumber), this);
    Q_CHECK_PTR( nodeContextMenu );  //displays "out of memory" if needed
    int nodeCount = selectedNodes().count();
    if ( nodeCount == 1) {
        nodeContextMenu -> addAction( tr("## NODE ") + QString::number(clickedNodeNumber) + " ##  ");
    }
    else {
        nodeContextMenu -> addAction(
                    tr("## NODE ") + QString::number(clickedNodeNumber)
                    + " ##  " + tr(" (selected nodes: ")
                    + QString::number (selectedNodes().count() ) + ")");
    }

    nodeContextMenu -> addSeparator();

    nodeContextMenu -> addAction(editNodePropertiesAct );

    nodeContextMenu -> addSeparator();

    nodeContextMenu -> addAction(editEdgeAddAct);

    nodeContextMenu -> addSeparator();

    nodeContextMenu -> addAction(editNodeRemoveAct );

    if (nodeCount > 1 ){
        editNodeRemoveAct->setText(tr("Remove ")
                                   + QString::number(nodeCount)
                                   + tr(" nodes"));
    }
    else {
        editNodeRemoveAct->setText(tr("Remove ")
                                   + QString::number(nodeCount)
                                   + tr(" node"));
    }
    nodeContextMenu -> addSeparator();


    //QCursor::pos() is good only for menus not related with node coordinates
    nodeContextMenu -> exec(QCursor::pos() );
    delete  nodeContextMenu;
    clickedNodeNumber=-1;    //undo node selection
}





/**
*	When the user clicks on a node, displays some information about it on the status bar.
*/
void MainWindow::nodeInfoStatusBar ( Node *jim) {
    qDebug ("MW: NodeInfoStatusBar()");
    edgeClicked=false;
    nodeClicked=true;
    clickedNode=jim;
    clickedNodeNumber=clickedNode->nodeNumber();
    int inDegree=activeGraph.vertexDegreeIn(clickedNodeNumber);
    int outDegree=activeGraph.vertexDegreeOut(clickedNodeNumber);
    selectedNodeLCD->display (clickedNodeNumber);
    inDegreeLCD->display (inDegree);
    outDegreeLCD->display (outDegree);
    if (activeGraph.vertices() < 500)
        clucofLCD->display(activeGraph.clusteringCoefficientLocal(clickedNodeNumber));

    statusMessage(  QString(tr("(%1, %2);  Node %3, label %4 - "
                               "In-Degree: %5, Out-Degree: %6")).arg( ceil( clickedNode->x() ) )
                    .arg( ceil( clickedNode->y() )).arg( clickedNodeNumber ).arg( clickedNode->labelText() )
                    .arg(inDegree).arg(outDegree) );
}




/**
 * @brief MainWindow::edgeInfoStatusBar
 * Displays information on the status bar about and edge clicked by the user
 * Called by GW::selectedEdge signal
 * @param edge
 */
void MainWindow::edgeInfoStatusBar (Edge* edge) {
    clickedEdge=edge;
    edgeClicked=true;
    nodeClicked=false;

    if (edge->isUndirected()) {
            statusMessage(  QString
                        (tr("Symmetric edge %1 <--> %2 of weight %3 has been selected. "
                                   "Click again to unselect it."))
                    .arg( edge->sourceNodeNumber() ).arg(edge->targetNodeNumber())
                    .arg( edge->weight()) ) ;

    }
    else {
        statusMessage(  QString(tr("Arc %1 --> %2 of weight %3 has been selected. "
                                   "Click again to unselect it."))
                    .arg( edge->sourceNodeNumber() ).arg(edge->targetNodeNumber())
                    .arg(edge->weight()) ) ;
    }
}




/**
     Popups a context menu with some options when the user right-clicks on an Edge
*/
void MainWindow::openEdgeContextMenu() {
    int source=clickedEdge->sourceNodeNumber();
    int target=clickedEdge->targetNodeNumber();
    qDebug("MW: openEdgeContextMenu() for edge %i-%i at %i, %i",source, target, QCursor::pos().x(), QCursor::pos().y());
    QString edgeName=QString::number(source)+QString("->")+QString::number(target);
    //make the menu
    QMenu *edgeContextMenu = new QMenu(edgeName, this);
    edgeContextMenu -> addAction( "## EDGE " + edgeName + " ##  ");
    edgeContextMenu -> addSeparator();
    edgeContextMenu -> addAction( editEdgeRemoveAct );
    edgeContextMenu -> addAction( editEdgeWeightAct );
    edgeContextMenu -> addAction( editEdgeLabelAct );
    edgeContextMenu -> addAction( editEdgeColorAct );
    edgeContextMenu -> exec(QCursor::pos() );
    delete  edgeContextMenu;
}


/**
 * @brief MainWindow::slotEditEdgeAdd
 * Adds a new edge between two nodes specified by the user.
 * Called when user clicks on the MW button/menu item "Add edge"
 */
void MainWindow::slotEditEdgeAdd(){
    qDebug ("MW: slotEditEdgeAdd()");
    if (!fileLoaded && !networkModified )  {
        QMessageBox::critical(this, "Error",tr("No nodes!! \nCreate some nodes first."), "OK",0);
        statusMessage( tr("There are no nodes yet...")  );
        return;
    }

    int sourceNode=-1, targetNode=-1;
    float weight=1; 	//weight of this new edge should be one...
    bool ok=false;
    int min=activeGraph.vertexFirstNumber();
    int max=activeGraph.vertexLastNumber();

    if (min==max) return;		//if there is only one node -> no edge

    if ( !nodeClicked || clickedNodeNumber == -1 ) {
        sourceNode=QInputDialog::getInt(
                    this,
                    "Create new edge, Step 1",
                    tr("This will draw a new edge between two nodes. \n"
                       "Enter source node ("
                       +QString::number(min).toLatin1()+"..."
                       +QString::number(max).toLatin1()+"):"), min, 1, max , 1, &ok ) ;
        if (!ok) {
            statusMessage( "Add edge operation cancelled." );
            return;
        }
    }
    else
        sourceNode=clickedNodeNumber;

    qDebug () << "sourceNode=clickedNodeNumber " << clickedNodeNumber;
    if ( activeGraph.vertexExists(sourceNode) ==-1 ) {
        statusMessage( tr("Aborting. ")  );
        QMessageBox::critical(this,"Error","No such node.", "OK",0);
        qDebug ("MW: slotEditEdgeAdd: Cant find sourceNode %i.", sourceNode);
        return;
    }

    targetNode=QInputDialog::getInt
            (this, "Create new edge, Step 2",
             tr( "Source node:" ) + QString::number( sourceNode )
                + tr(" \nNow enter a target node [")
                + QString::number(min).toLatin1()
                + "..."
                + QString::number(max).toLatin1()+"]:",min, min, max , 1, &ok)     ;
    if (!ok) {
        statusMessage( "Add edge target operation cancelled." );
        return;
    }
    if ( activeGraph.vertexExists(targetNode) ==-1 ) {
        statusMessage( tr("Aborting. ")  );
        QMessageBox::critical(this,"Error","No such node.", "OK",0);
        qDebug ("MW: slotEditEdgeAdd: Cant find targetNode %i",targetNode);
        return;
    }

    weight=QInputDialog::getDouble(
                this, "Create new edge, Step 3",
                tr("Source and target nodes accepted. \n "
                   "Please, enter the weight of new edge: "),1.0, -100.0, 100.0, 1, &ok);
    if (!ok) {
        statusMessage( "Add edge operation cancelled." );
        return;
    }
    //Check if this edge already exists...
    if (activeGraph.edgeExists(sourceNode, targetNode)!=0 ) {
        qDebug("edge exists. Aborting");
        statusMessage( tr("Aborting. ")  );
        QMessageBox::critical(this,"Error","edge already exists.", "OK",0);
        return;
    }

    slotEditEdgeCreate(sourceNode, targetNode, weight);
    slotNetworkChanged();
    statusMessage( tr("Ready. ")  );
}



/**
 * @brief MainWindow::slotEditEdgeCreate
 * helper to slotEditEdgeAdd() above
 * Also called from GW::userMiddleClicked() signal when user creates edges with middle-clicks
 * Calls Graph::edgeCreate method to add the new edge to the active Graph
  * @param source
 * @param target
 * @param weight
 */
void MainWindow::slotEditEdgeCreate (const int &source, const int &target, const float &weight) {
    qDebug()<< "MW: slotEditEdgeCreate() - setting user settings and calling Graph::edgeCreate(...)";
    //int reciprocal=0;
    bool bezier = false;
    activeGraph.edgeCreate(
                source, target, weight,
                appSettings["initEdgeColor"] ,
                ( editEdgeUndirectedAllAct->isChecked() ) ? 2:0,
                ( editEdgeUndirectedAllAct->isChecked() ) ? false :
                 ( (appSettings["initEdgeArrows"] == "true") ? true: false)
            , bezier);

    if ( activeEdges() == 1 && editRelationChangeCombo->count() == 0 ) {
        slotEditRelationAdd();
    }
}



/**
 * @brief MainWindow::slotEditEdgeRemove
 * Erases the clicked edge. Otherwise asks the user to specify one edge.
 * First deletes arc reference from object nodeVector then deletes arc item from scene
 */
void MainWindow::slotEditEdgeRemove(){
    if ( (!fileLoaded && !networkModified) || activeEdges() ==0 )  {
        QMessageBox::critical(this, "Error",tr("There are no edges! \nLoad a network file or create a new network first."), "OK",0);
        statusMessage( tr("No edges to remove - sorry.")  );
        return;
    }

    int min=0, max=0, sourceNode=-1, targetNode=-1;
    bool ok=false;
    min=activeGraph.vertexFirstNumber();
    max=activeGraph.vertexLastNumber();

    if (!edgeClicked) {
        sourceNode=QInputDialog::getInt(
                    this,tr("Remove edge"),
                    tr("Source node:  (")+QString::number(min)+
                    "..."+QString::number(max)+"):", min, 1, max , 1, &ok )   ;
        if (!ok) {
            statusMessage( "Remove edge operation cancelled." );
            return;
        }

        targetNode=QInputDialog::getInt(
                    this,
                    tr("Remove edge"),
                    tr("Target node:  (")+QString::number(min)+"..."+
                    QString::number(max)+"):",min, 1, max , 1, &ok )   ;
        if (!ok) {
            statusMessage( "Remove edge operation cancelled." );
            return;
        }
        if ( activeGraph.edgeExists(sourceNode, targetNode)!=0 ) {
            activeGraph.edgeRemove(sourceNode, targetNode);
        }
        else {
            QMessageBox::critical(
                        this,
                        "Remove edge",tr("There is no such edge."), "OK",0);
            statusMessage( tr("There are no nodes yet...")  );
            return;
        }

    }
    else {
        sourceNode = clickedEdge->sourceNodeNumber();
        targetNode = clickedEdge->targetNodeNumber();
        activeGraph.edgeRemove(sourceNode, targetNode);

    }
    slotNetworkChanged();
    qDebug("MW: View items now: %i ", graphicsWidget->items().size());
    qDebug("MW: Scene items now: %i ", scene->items().size());
}









/**
 * @brief MainWindow::slotEditEdgeLabel
 */
void MainWindow::slotEditEdgeLabel(){
    qDebug() << "MW::slotEditEdgeLabel()";
    if ( ( !fileLoaded && !networkModified) || activeEdges() ==0 )  {
        QMessageBox::critical(this, "Error",
                              tr("There are no edges! \n"
                                 "Load a network file or create a new network first."), "OK",0);
        statusMessage( tr("No edges present...")  );
        return;
    }

    int sourceNode=-1, targetNode=-1;
    bool ok=false;

    int min=activeGraph.vertexFirstNumber();
    int max=activeGraph.vertexLastNumber();

    if (!edgeClicked)
    {	//no edge clicked. Ask user to define an edge.
        sourceNode=QInputDialog::getInt(this,
                                        "Change edge label",
                                        tr("Select edge source node:  ("+
                                           QString::number(min).toLatin1()+
                                           "..."+QString::number(max).toLatin1()+
                                           "):"), min, 1, max , 1, &ok)   ;
        if (!ok) {
            statusMessage( "Change edge label operation cancelled." );
            return;
        }
        targetNode=QInputDialog::getInt(this,
                                        "Change edge label...",
                                        tr("Select edge target node:  ("+
                                         QString::number(min).toLatin1()+"..." +
                                         QString::number(max).toLatin1()+"):"),
                                        min, 1, max , 1, &ok  )   ;
        if (!ok) {
            statusMessage( "Change edge label operation cancelled." );
            return;
        }

        if ( ! activeGraph.edgeExists (sourceNode, targetNode ) )  {
             statusMessage( tr("There is no such edge. ") );
             QMessageBox::critical(this, "Error",
                                   tr("No edge! \nNo such edge found in current network."), "OK",0);

             return;
        }

    }
    else
    {	//edge has been clicked.
         sourceNode = clickedEdge->sourceNodeNumber();
         targetNode = clickedEdge->targetNodeNumber();
    }

    QString label = QInputDialog::getText( this, tr("Change edge label"),
                                          tr("Enter label: ") );

    if ( !label.isEmpty()) {
        qDebug() << "MW::slotEditEdgeLabel() - " << sourceNode << " -> "
                    << targetNode << " new label " << label;
        activeGraph.edgeLabelSet( sourceNode, targetNode, label);
        slotOptionsEdgeLabelsVisibility(true);
        statusMessage( tr("Ready. ")  );
    }
    else {
        statusMessage( tr("Change edge label aborted. ") );
    }
}






/**
 * @brief MainWindow::slotEditEdgeColorAll
 * It changes the color of all edges weighted below threshold to parameter color
 * If color is not valid, it opens a QColorDialog
 * If threshold == RAND_MAX it changes the color of all edges.
 * Called from Edit -> Edges menu option and Settings Dialog.
 * @param color = QColor()
 * @param threshold = RAND_MAX
 */
void MainWindow::slotEditEdgeColorAll(QColor color,const int &threshold){
    if (!color.isValid()) {
        QString text;
        if (threshold < RAND_MAX) {
            text = "Change the color of edges weighted < "
                    + QString::number(threshold) ;
        }
        else
            text = "Change the color of all edges" ;
        color = QColorDialog::getColor( Qt::red, this,
                                           text);
    }
    if (color.isValid()) {
        if (threshold < 0 ) {
            appSettings["initEdgeColorNegative"]=color.name();
        }
        else
            appSettings["initEdgeColor"]=color.name();
        QApplication::setOverrideCursor( QCursor(Qt::WaitCursor) );
        qDebug() << "MainWindow::slotEditEdgeColorAll() - new edge color: " << color.name();
        activeGraph.edgeColorAllSet(color.name(), threshold );
        QApplication::restoreOverrideCursor();
        slotNetworkChanged();
        statusMessage( tr("Ready. ")  );
    }
    else {
        // user pressed Cancel
        statusMessage( tr("edges color change aborted. ") );
    }
}




/**
 * @brief MainWindow::slotEditEdgeColor
 * Changes the color of the clicked edge.
 * If no edge is clicked, then it asks the user to specify one.
 */
void MainWindow::slotEditEdgeColor(){
    qDebug() << "MW::slotEditEdgeColor()";
    if ( ( !fileLoaded && !networkModified) || activeEdges() ==0 )  {
        QMessageBox::critical(this, "Error",
                              tr("There are no edges! \nLoad a network file or create a new network first."), "OK",0);
        statusMessage( tr("No edges present...")  );
        return;
    }

    int sourceNode=-1, targetNode=-1;
    bool ok=false;

    int min=activeGraph.vertexFirstNumber();
    int max=activeGraph.vertexLastNumber();

    if (!edgeClicked)
    {	//no edge clicked. Ask user to define an edge.
        sourceNode=QInputDialog::getInt(this,
                                        "Change edge color",
                                        tr("Select edge source node:  ("+
                                           QString::number(min).toLatin1()+
                                           "..."+QString::number(max).toLatin1()+
                                           "):"), min, 1, max , 1, &ok)   ;
        if (!ok) {
            statusMessage( "Change edge color operation cancelled." );
            return;
        }
        targetNode=QInputDialog::getInt(this,
                                        "Change edge color...",
                                        tr("Select edge target node:  ("+
                                         QString::number(min).toLatin1()+"..." +
                                         QString::number(max).toLatin1()+"):"),
                                        min, 1, max , 1, &ok  )   ;
        if (!ok) {
            statusMessage( "Change edge color operation cancelled." );
            return;
        }

        if ( ! activeGraph.edgeExists(sourceNode, targetNode ) )  {
             statusMessage( tr("There is no such edge. ") );
             QMessageBox::critical(this, "Error",
                                   tr("No edge! \nNo such edge found in current network."), "OK",0);

             return;
        }

    }
    else
    {	//edge has been clicked.
         sourceNode = clickedEdge->sourceNodeNumber();
         targetNode = clickedEdge->targetNodeNumber();
    }

    QColor color = QColorDialog::getColor(
                Qt::black, this, tr("Select new color....") );

    if ( color.isValid()) {
        QString newColor=color.name();
        qDebug() << "MW::slotEditEdgeColor() - " << sourceNode << " -> "
                    << targetNode << " newColor "
                 << newColor;
        activeGraph.edgeColorSet( sourceNode, targetNode, newColor);
        statusMessage( tr("Ready. ")  );
    }
    else {
        statusMessage( tr("Change edge color aborted. ") );
    }

}




/**
 * @brief MainWindow::slotEditEdgeWeight
 * Changes the weight of the clicked edge.
 * If no edge is clicked, asks the user to specify an Edge.
 */
void MainWindow::slotEditEdgeWeight(){
    if ( ( !fileLoaded && !networkModified) || activeEdges() ==0 )  {
        QMessageBox::critical(
                    this, "Error",
                    tr("There are no edges! \n"
                       "Load a network file or create a new network first."), "OK",0);
        statusMessage( tr("No edges present...")  );
        return;
    }

    qDebug("MW::slotEditEdgeWeight()");
    int  sourceNode=-1, targetNode=-1;
    float newWeight=1.0;
    int min=activeGraph.vertexFirstNumber();
    int max=activeGraph.vertexLastNumber();

    bool ok=false;
    if (!edgeClicked) {
        sourceNode=QInputDialog::getInt(
                    this,
                    "Change edge weight",
                    tr("Select edge source node:  ("+
                       QString::number(min).toLatin1()+"..."+
                       QString::number(max).toLatin1()+"):"),
                    min, 1, max , 1, &ok)   ;
        if (!ok) {
            statusMessage( "Change edge weight operation cancelled." );
            return;
        }

        targetNode=QInputDialog::getInt(
                    this,
                    "Change edge weight...",
                    tr("Select edge target node:  ("+
                       QString::number(min).toLatin1()+"..."+
                       QString::number(max).toLatin1()+"):"),
                    min, 1, max , 1, &ok  )   ;
        if (!ok) {
            statusMessage( "Change edge weight operation cancelled." );
            return;
        }

        qDebug("source %i target %i",sourceNode, targetNode);
    }
    else {  //edgeClicked
        qDebug() << "MW: slotEditEdgeWeight() - an Edge has already been clicked";
        sourceNode=clickedEdge->sourceNodeNumber();
        targetNode=clickedEdge->targetNodeNumber();
        qDebug() << "MW: slotEditEdgeWeight() from "
                 << sourceNode << " to " << targetNode;

    }

    float oldWeight= 0;
    if ( ( oldWeight= activeGraph.edgeWeight(sourceNode, targetNode)) != 0 ) {
        newWeight=(float) QInputDialog::getDouble(
                    this,
                    "Change edge weight...",
                    tr("New edge Weight: "),
                    oldWeight, -100, 100 ,1, &ok ) ;

        if (ok) {
            activeGraph.edgeWeightSet(sourceNode, targetNode, newWeight,
                                      activeGraph.isUndirected()
                                      );
        }
        else {
            statusMessage(  QString(tr("Change edge weight cancelled."))  );
            return;
        }
    }

        //edgeClicked=false;
}



/**
 * @brief MainWindow::slotEditEdgeSymmetrizeAll
 * Symmetrize the ties between every two connected nodes.
 * If there is an arc from Node A to Node B,
 * then a new arc from Node B to Node is created of the same weight.
 * Thus, all arcs become reciprocal and the network becomes symmetric
 * with a symmetric adjacency matrix
 */
void MainWindow::slotEditEdgeSymmetrizeAll(){
    if ( ( !fileLoaded && !networkModified) || activeEdges() ==0 )  {
        QMessageBox::critical(this, "Error",tr("There are no edges! \nLoad a network file or create a new network first."), "OK",0);
        statusMessage( tr("No edges present...")  );
        return;
    }
    qDebug("MW: slotEditEdgeSymmetrizeAll() calling symmetrize");
    activeGraph.symmetrize();
    QMessageBox::information(this,
                             "Symmetrize",
                             tr("All arcs are reciprocal. \n"
                                "The network is symmetric."), "OK",0);
    statusBar()->showMessage (QString(tr("Ready")), statusBarDuration) ;
}


/**
 * @brief MainWindow::slotEditEdgeUndirectedAll
 * Tranforms all directed arcs to undirected edges.
 * The result is a undirected and symmetric network
 */
void MainWindow::slotEditEdgeUndirectedAll(const bool &toggle){

    if (toggle) {
        qDebug("MW: slotEditEdgeUndirectedAll() calling Graph::undirectedSet()");
        activeGraph.undirectedSet(toggle);
        optionsEdgeArrowsAct->setChecked(false);
        if (activeEdges() !=0 ) {
            statusBar()->showMessage (
                        QString(
                            tr("Undirected data mode. "
                               "All existing directed edges transformed to "
                               "undirected. Ready")), statusBarDuration) ;

        }
        else {
            statusBar()->showMessage (
                        QString(
                            tr("Undirected data mode. "
                               "Any edge you add will be undirected. Ready")), statusBarDuration) ;
        }
    }
    else {
        activeGraph.undirectedSet(toggle);
        optionsEdgeArrowsAct->trigger();
        optionsEdgeArrowsAct->setChecked(true);
        if (activeEdges() !=0 ) {
            statusBar()->showMessage (
                        QString(
                            tr("Directed data mode. "
                               "All existing undirected edges transformed to "
                               "directed. Ready")), statusBarDuration) ;

        }
        else {
            statusBar()->showMessage (
                        QString(
                            tr("Directed data mode. "
                               "Any edge you add will be directed. Ready")), statusBarDuration) ;
        }
    }

}





/**
*	Filters Nodes by their value   
    TODO slotFilterNodes
*	
*/
void MainWindow::slotFilterNodes(){

    if (!fileLoaded && !networkModified  )  {
        QMessageBox::critical(this, "Error",tr("Nothing to filter! \nLoad a network file or create a new network. \nThen ask me to compute something!"), "OK",0);

        statusMessage(  QString(tr("Nothing to filter!"))  );
        return;
    }
}

/**
 * @brief MainWindow::slotFilterIsolateNodes
 *Calls Graph::vertexIsolateFilter to toggle visibility of isolated vertices
 */
void MainWindow::slotFilterIsolateNodes(bool checked){
    Q_UNUSED(checked);
    if (!fileLoaded && !networkModified  )  {
        QMessageBox::critical(this, "Error",tr("Nothing to filter! \nLoad a network file or create a new network. \nThen ask me to compute something!"), "OK",0);
        statusMessage(  QString(tr("Nothing to filter!"))  );
        return;
    }
    qDebug()<< "MW: slotFilterIsolateNodes";
    activeGraph.vertexIsolateFilter( ! filterIsolateNodesAct->isChecked() );
    statusMessage(  QString(tr("Isolate nodes visibility toggled!"))  );
}


/**
*	Shows a dialog from where the user may  
*	filter edges according to their weight 
*	All edges weighted more (or less) than the specified weight  will be disabled.
*/ 
void MainWindow::slotShowFilterEdgesDialog() {
    if (!fileLoaded && !networkModified  )   {
        statusMessage(  QString(tr("Load a network file first. \nThen you may ask me to compute something!"))  );
        return;
    }
    m_DialogEdgeFilterByWeight.exec() ;
}








/**
*	Transforms all nodes to edges
    TODO slotTransformNodes2Edges
*/
void MainWindow::slotTransformNodes2Edges(){
    slotNetworkChanged();

}









/**
    TODO slotColorationStrongStructural
*/
void MainWindow::slotColorationStrongStructural() {
}


/**
    TODO slotColorationRegular
*/
void MainWindow::slotColorationRegular() {
}



/**
 * @brief MainWindow::slotLayoutRandom
 * to reposition all nodes on a circular layout randomly
 */
void MainWindow::slotLayoutRandom(){
    if (!fileLoaded && !networkModified  )  {
                QMessageBox::critical(
                    this, "Error",
                    tr("Sorry, nothing to do! "
                       "\nLoad a network file or create a new network first. \n"
                       "Then we can talk about layouts!"), "OK",0);
        statusMessage(  QString(tr("Nothing to layout! Are you dreaming?"))  );
        return;
    }

    graphicsWidget->clearGuides();
    statusMessage(  tr("Embedding Random Layout. Please wait...") );
    progressMsg = tr("Embedding Random Layout. \n"
            "Please wait (or disable progress bars from Options -> Settings).");
    createProgressBar(0,progressMsg);

    activeGraph.layoutRandom();

    destroyProgressBar();

    statusMessage( tr("Nodes in random positions.") );
}



/**
 * @brief MainWindow::slotLayoutCircularRandom
 */
void MainWindow::slotLayoutCircularRandom(){
    qDebug() << "MainWindow::slotLayoutCircularRandom()";
    if (!fileLoaded && !networkModified  )  {
        QMessageBox::critical(
                    this, "Error",
                    tr("Sorry, I can't follow! "
                       "\nLoad a network file or create a new network first. \n"
                       "Then we can talk about layouts!"), "OK",0);
        statusMessage(  QString(tr("Nothing to layout! Are you dreaming?"))  );
        return;
    }

    double x0=scene->width()/2.0;
    double y0=scene->height()/2.0;
    double maxRadius=(graphicsWidget->height()/2.0)-50;          //pixels

    slotLayoutGuides(false);
    statusMessage(  QString(tr("Embedding Random Circular model. Please wait...")) );
    progressMsg = "Embedding Random Circular model. \n"
            "Please wait (or disable progress bars from Options -> Settings).";
    createProgressBar(0,progressMsg );
    activeGraph.layoutCircularRandom(x0, y0, maxRadius);
    destroyProgressBar();
    slotLayoutGuides(true);
    statusMessage( tr("Nodes in random circles.") );
}





/**
 * @brief MainWindow::slotLayoutSpringEmbedder
 * Calls Graph::layoutForceDirectedSpringEmbedder to embed a
 * spring-gravitational model
 * Called from menu or toolbox checkbox
 */
void MainWindow::slotLayoutSpringEmbedder(){
    qDebug()<< "MW:slotLayoutSpringEmbedder";
    if (!fileLoaded && !networkModified  )  {
        QMessageBox::critical(this, "Error",tr("There are node nodes yet!\n"
                                               "Load a network file or create a new network first. \n"
                                               "Then we can talk about layouts!"), "OK",0);
        statusMessage( tr("I am really sorry. You must really load a file first... ")  );
        return;
    }

    statusMessage( tr("Embedding Spring-Gravitational model (Eades).... ")  );
    progressMsg  = "Embedding Spring-Gravitational model (Eades). \n"
            "Please wait (or disable progress bars from Options -> Settings).";
    createProgressBar(0,progressMsg );
    activeGraph.layoutForceDirectedSpringEmbedder(100);
    destroyProgressBar();
    statusMessage( tr("Spring-Gravitational (Eades) model embedded.") );
}





/**
 * @brief MainWindow::slotLayoutFruchterman
 * Calls Graph::layoutForceDirectedFruchtermanReingold to embed
 * a repelling-attracting forces model.
 * Called from menu or toolbox
 */
void MainWindow::slotLayoutFruchterman(){
    qDebug("MW: slotLayoutFruchterman ()");
    if (!fileLoaded && !networkModified  )  {
        QMessageBox::critical(this, "Error",tr("There are no nodes yet!\n"
                                               "Load a network file or create a new network first. \n"
                                               "Then we can talk about layouts!"), "OK",0);
        statusMessage( tr("I am really sorry. You must really load a file first... ")  );
        return;
    }

    statusMessage( tr("Embedding a repelling-attracting forces model "
                      "(Fruchterman & Reingold) on the network.... ")  );
    progressMsg = "Embedding a repelling-attracting forces model "
                  "(Fruchterman & Reingold) \n"
            "Please wait (or disable progress bars from Options -> Settings).";
    createProgressBar(0,progressMsg );
    activeGraph.layoutForceDirectedFruchtermanReingold(100);

    destroyProgressBar();
    statusMessage( tr("Fruchterman & Reingold model embedded.") );
}




/**
 * @brief
 * Resizes all nodes according to their outDegree
 * Called when user selects the relevant menu entry or the option in the toolbox
 * @param checked
 */
void MainWindow::slotLayoutNodeSizesByOutDegree(bool checked){
    if (!fileLoaded && !networkModified  )  {
        QMessageBox::critical(
                    this, "Error",
                    tr("There are no nodes yet!\n"
                       "Load a network file or create a new network first. "
                       "Then we can talk about layouts!"), "OK",0);
        statusMessage( tr("I am really sorry. You must really load a file first... ")  );
        return;
    }

    qDebug("MW: slotLayoutNodeSizesByOutDegree()");

    if (checked != true) {
        qDebug("MW: slotLayoutNodeSizesByOutDegree() resetting size");
        nodeSizesByOutDegreeAct->setChecked(false);
        toolBoxNodeSizesByOutDegreeBx->setChecked(false);

        QApplication::setOverrideCursor( QCursor(Qt::WaitCursor) );

        activeGraph.layoutVerticesSizeByProminenceIndex(
                    0, false, false, false);

        QApplication::restoreOverrideCursor();
        return;
    }
    qDebug("MW: slotLayoutNodeSizesByOutDegree() setting size");
    nodeSizesByOutDegreeAct->setChecked(true);
    toolBoxNodeSizesByOutDegreeBx->setChecked(true);
    nodeSizesByInDegreeAct->setChecked(false);
    toolBoxNodeSizesByInDegreeBx->setChecked(false);

    askAboutWeights();

    statusMessage( tr("Embedding node size model on the network.... ")  );
    QApplication::setOverrideCursor( QCursor(Qt::WaitCursor) );

    activeGraph.layoutVerticesSizeByProminenceIndex(
                1,considerWeights,inverseWeights,
                filterIsolateNodesAct->isChecked());

    QApplication::restoreOverrideCursor( );
}



/**
 * @brief
 * Resizes all nodes according to their inDegree
 * Called when user selects the relevant menu entry or the option in the toolbox
 * @param checked
 */
void MainWindow::slotLayoutNodeSizesByInDegree(bool checked){
    if (!fileLoaded && !networkModified  )  {
        QMessageBox::critical(this,
                              "Error",
                              tr("Load a network file or create a new network first. \n"
                                 "Then we can talk about layouts!"), "OK",0);
        statusMessage( tr("I am really sorry. You must really load a file first... ")  );
        return;
    }

    qDebug("MW: slotLayoutNodeSizesByInDegree()");

    if (checked != true) {
        qDebug("MW: slotLayoutNodeSizesByInDegree() resetting size");
        nodeSizesByInDegreeAct->setChecked(false);
        toolBoxNodeSizesByInDegreeBx->setChecked(false);

        QApplication::setOverrideCursor( QCursor(Qt::WaitCursor) );

        activeGraph.layoutVerticesSizeByProminenceIndex(
                    0, false,false, false);

        QApplication::restoreOverrideCursor();
        return;
    }
    qDebug("MW: slotLayoutNodeSizesByInDegree() setting size");
    nodeSizesByOutDegreeAct->setChecked(false);
    toolBoxNodeSizesByOutDegreeBx->setChecked(false);
    nodeSizesByInDegreeAct->setChecked(true);
    toolBoxNodeSizesByInDegreeBx->setChecked(true);

    askAboutWeights();

    statusMessage( tr("Embedding node size model on the network.... ")  );
    QApplication::setOverrideCursor( QCursor(Qt::WaitCursor) );

    activeGraph.layoutVerticesSizeByProminenceIndex(
                9, considerWeights, inverseWeights,
                filterIsolateNodesAct->isChecked());

    QApplication::restoreOverrideCursor( );

}


/**
 * @brief
 * Enables/disables layout guides
 * Called from
 * @param state
 */
void MainWindow::slotLayoutGuides(const bool &toggle){
    qDebug()<< "MW:slotLayoutGuides()";
    if (!fileLoaded && !networkModified  )  {
        QMessageBox::critical(this, "Error",
                              tr("There are node nodes yet!\n"
                                 "Load a network file or create a new network first."), "OK",0);
        statusMessage( tr("I am really sorry. You must really load a file first... ")  );
        return;
    }

    if (toggle){
        toolBoxLayoutGuidesBx->setCheckState(Qt::Checked);
        layoutGuidesAct->setChecked(true);
        qDebug()<< "MW:slotLayoutGuides() - will be displayed";
        statusMessage( tr("Layout Guides will be displayed") );
    }
    else {
        toolBoxLayoutGuidesBx->setCheckState(Qt::Unchecked);
        layoutGuidesAct->setChecked(false);
        qDebug()<< "MW:slotLayoutGuides() - will NOT be displayed";
        graphicsWidget->clearGuides();
        statusMessage( tr("Layout Guides will not be displayed") );
    }
}


/**
 * @brief
 * Checks sender text() to find out who QMenu item was pressed
 * calls slotLayoutCircularByProminenceIndex(QString)
 */
void MainWindow::slotLayoutCircularByProminenceIndex(){
    qDebug() << "MainWindow::slotLayoutCircularByProminenceIndex()";
    if (!fileLoaded && !networkModified  )  {
                QMessageBox::critical(
                    this, "Error",
                    tr("Sorry, I can't follow! "
                       "\nLoad a network file or create a new network first. \n"
                       "Then we can talk about layouts!"), "OK",0);
        statusMessage(  QString(tr("Nothing to layout! Are you dreaming?"))  );
        return;
    }
    QAction *menuitem=(QAction *) sender();
    QString menuItemText=menuitem->text();
    qDebug() << "MainWindow::slotLayoutCircularByProminenceIndex() - " <<
                "SENDER MENU IS " << menuItemText;

    slotLayoutCircularByProminenceIndex(menuItemText);

}




/**
 * @brief
 * Overloaded - called when selectbox changes in the toolbox
 * or from slotLayoutCircularByProminenceIndex() when the user click on menu
 * Repositions all nodes  on a Circular layout based on that index
*  More prominent nodes are closer to the centre of the screen.
 */
void MainWindow::slotLayoutCircularByProminenceIndex(QString choice=""){
        qDebug() << "MainWindow::slotLayoutCircularByProminenceIndex() ";
    if (!fileLoaded && !networkModified  )  {
                QMessageBox::critical(
                    this, "Error",
                    tr("Sorry, I can't follow! "
                       "\nLoad a network file or create a new network first. \n"
                       "Then we can talk about layouts!"), "OK",0);
        statusMessage(  QString(tr("Nothing to layout! Are you dreaming?"))  );
        return;
    }
    int userChoice = 0;
    QString prominenceIndexName = choice;
    slotLayoutGuides(true);
    if ( prominenceIndexName.contains("Degree Centrality") )
        userChoice=1;
    else if ( prominenceIndexName == "Closeness Centrality")
        userChoice=2;
    else if ( prominenceIndexName.contains("Influence Range Closeness Centrality"))
        userChoice=3;
    else if ( prominenceIndexName.contains("Betweenness Centrality"))
        userChoice=4;
    else if (prominenceIndexName.contains("Stress Centrality"))
        userChoice=5;
    else if (prominenceIndexName.contains("Eccentricity Centrality"))
        userChoice=6;
    else if (prominenceIndexName.contains("Power Centrality"))
        userChoice=7;
    else if (prominenceIndexName.contains("Information Centrality"))
        userChoice=8;
    else if (prominenceIndexName.contains("Degree Prestige"))
        userChoice=9;
    else if (prominenceIndexName.contains("PageRank Prestige"))
        userChoice=10;
    else if (prominenceIndexName.contains("Proximity Prestige"))
        userChoice=11;

    qDebug() << "MainWindow::slotLayoutCircularByProminenceIndex() "
             << "prominenceIndexName " << prominenceIndexName
                << " userChoice " << userChoice;

    toolBoxLayoutByIndexSelect->setCurrentIndex(userChoice+1);
    toolBoxLayoutByIndexTypeSelect->setCurrentIndex(0);

    bool dropIsolates=false;
    //check if CC was selected and the graph is disconnected.
    if (userChoice == 2 ) {
        int connectedness=activeGraph.connectedness();
        switch ( connectedness ) {
        case 1:
            break;
        case 2:
            break;
        case -1:
            QMessageBox::information(this,
                                  "Closeness Centrality",
                                     tr(
                                         "Undirected graph has isolate nodes!\n"
                                         "Since this network has isolate nodes, "
                                         "I will drop them from calculations "
                                         "otherwise the CC index "
                                         "cannot be computed, because d(u,v) will be "
                                         "infinite for any isolate node u or v.\n"
                                         "You can also try the slightly different "
                                         "but improved Influence Range Closeness index "
                                         "which considers how proximate is each node "
                                         "to the nodes in its influence range.\n"
                                         "Read more in the SocNetV manual."
                                         ), "OK",0);
            dropIsolates=true;
            break;

        case -3:
            QMessageBox::information(this,
                                  "Closeness Centrality",
                                  tr(
                                     "Directed graph has isolate nodes!\n"
                                     "Since this digraph has isolate nodes, "
                                     "I will drop them from calculations"
                                      "otherwise Closeness Centrality "
                                     "index can not be defined, because d(u,v) will be "
                                     "infinite for any isolate node u or v.\n"
                                     "You can conside using the slightly different "
                                     "but improved Influence Range Closeness index "
                                     "which considers how proximate is each node "
                                     "to the nodes in its influence range.\n"
                                      "Read more in the SocNetV manual."
                                     ), "OK",0);
            dropIsolates=true;
            break;
        default:
            QMessageBox::critical(this,
                                  "Centrality Closeness",
                                  tr(
                                      "Disconnected graph/digraph!\n"
                                      "Since this network is disconnected, "
                                      "the ordinary Closeness Centrality "
                                      "index is not defined, because d(u,v) will be "
                                      "infinite for any isolate nodes u or v.\n"
                                      "Please use the slightly different but improved "
                                      "Influence Range Closeness (IRCC) index "
                                      "which considers how proximate is each node "
                                      "to the nodes in its influence range.\n"
                                      "Read more in the SocNetV manual."
                                      ), "OK",0);
            return;
            break;
        };

    }
    if (userChoice==8 && activeNodes() > 200) {
        switch(
               QMessageBox::critical(
                   this, "Slow function warning",
                   tr("Please note that this function is <b>VERY SLOW</b> on large "
                      "networks (n>200), since it will calculate  a (n x n) matrix A with:"
                      "Aii=1+weighted_degree_ni"
                      "Aij=1 if (i,j)=0"
                      "Aij=1-wij if (i,j)=wij"
                      "Next, it will compute the inverse matrix C of A."
                      "The computation of the inverse matrix is VERY CPU intensive function."
                      "because it uses the Gauss-Jordan elimination algorithm.\n\n "
                      "Are you sure you want to continue?"), QMessageBox::Ok|QMessageBox::Cancel,QMessageBox::Cancel) ) {
        case QMessageBox::Ok:
            break;

        case QMessageBox::Cancel:
            // Cancel was clicked
            return;
            break;
        default:
            // should never be reached
            break;
        }
    }

    askAboutWeights();

    double x0=scene->width()/2.0;
    double y0=scene->height()/2.0;
    double maxRadius=(graphicsWidget->height()/2.0)-80;          //pixels

    graphicsWidget->clearGuides();

    statusMessage(  tr("Embedding Prominence Index Circular Layout. Please wait...") );
    progressMsg = tr("Embedding Prominence Index Circular Layout. \n"
            "Please wait (or disable progress bars from Options -> Settings).");

    createProgressBar(0,progressMsg);

    activeGraph.layoutCircularByProminenceIndex(
                x0, y0, maxRadius, userChoice,
                considerWeights, inverseWeights,
                filterIsolateNodesAct->isChecked() || dropIsolates);
    destroyProgressBar();
    statusMessage( tr("Nodes in inner circles have greater prominence index.") );
}





/**
 * @brief
 * Called when selectbox changes in the toolbox
 */
void MainWindow::slotLayoutNodeSizesByProminenceIndex(QString choice=""){
        qDebug() << "MainWindow::slotLayoutNodeSizesByProminenceIndex() ";
    if (!fileLoaded && !networkModified  )  {
                QMessageBox::critical(
                    this, "Error",
                    tr("Sorry, I can't follow! "
                       "\nLoad a network file or create a new network first. \n"
                       "Then we can talk about layouts!"), "OK",0);
        statusMessage(  QString(tr("Nothing to layout! Are you dreaming?"))  );
        return;
    }
    int userChoice = 0;
    QString prominenceIndexName = choice;

    if ( prominenceIndexName.contains("Degree Centrality") )
        userChoice=1;
    else if ( prominenceIndexName == "Closeness Centrality")
        userChoice=2;
    else if ( prominenceIndexName.contains("Influence Range Closeness Centrality"))
        userChoice=3;
    else if ( prominenceIndexName.contains("Betweenness Centrality"))
        userChoice=4;
    else if (prominenceIndexName.contains("Stress Centrality"))
        userChoice=5;
    else if (prominenceIndexName.contains("Eccentricity Centrality"))
        userChoice=6;
    else if (prominenceIndexName.contains("Power Centrality"))
        userChoice=7;
    else if (prominenceIndexName.contains("Information Centrality"))
        userChoice=8;
    else if (prominenceIndexName.contains("Degree Prestige"))
        userChoice=9;
    else if (prominenceIndexName.contains("PageRank Prestige"))
        userChoice=10;
    else if (prominenceIndexName.contains("Proximity Prestige"))
        userChoice=11;

    qDebug() << "MainWindow::slotLayoutNodeSizesByProminenceIndex() "
             << "prominenceIndexName " << prominenceIndexName
                << " userChoice " << userChoice;

    toolBoxLayoutByIndexSelect->setCurrentIndex(userChoice+1);
    toolBoxLayoutByIndexTypeSelect->setCurrentIndex(0);

    //check if CC was selected and the graph is disconnected.
    bool dropIsolates=false;
    if (userChoice == 2 ) {
        int connectedness=activeGraph.connectedness();
        switch ( connectedness ) {
        case 1:
            break;
        case 2:
            break;
        case -1:
            QMessageBox::information(this,
                                  "Closeness Centrality",
                                     tr(
                                         "Undirected graph has isolate nodes!\n"
                                         "Since this network has isolate nodes, "
                                         "I will drop them from calculations "
                                         "otherwise the CC index "
                                         "cannot be computed, because d(u,v) will be "
                                         "infinite for any isolate node u or v.\n"
                                         "You can also try the slightly different "
                                         "but improved Influence Range Closeness index "
                                         "which considers how proximate is each node "
                                         "to the nodes in its influence range.\n"
                                         "Read more in the SocNetV manual."
                                         ), "OK",0);
            dropIsolates=true;
            break;

        case -3:
            QMessageBox::information(this,
                                  "Closeness Centrality",
                                  tr(
                                     "Directed graph has isolate nodes!\n"
                                     "Since this digraph has isolate nodes, "
                                         "I will drop them from calculations "
                                         "otherwise the CC index "
                                         "cannot be computed, because d(u,v) will be "
                                         "infinite for any isolate node u or v.\n"
                                         "You can also try the slightly different "
                                         "but improved Influence Range Closeness index "
                                         "which considers how proximate is each node "
                                         "to the nodes in its influence range.\n"
                                         "Read more in the SocNetV manual."
                                     ), "OK",0);
            dropIsolates=true;
            break;
        default:
            QMessageBox::critical(this,
                                  "Centrality Closeness",
                                  tr(
                                      "Disconnected graph/digraph!\n"
                                      "Since this network is disconnected, "
                                      "the ordinary Closeness Centrality "
                                      "index is not defined, because d(u,v) will be "
                                      "infinite for any isolate nodes u or v.\n"
                                      "Please use the slightly different but improved "
                                      "Influence Range Closeness (IRCC) index "
                                      "which considers how proximate is each node "
                                      "to the nodes in its influence range.\n"
                                      "Read more in the SocNetV manual."
                                      ), "OK",0);
            return;
            break;
        };

    }
    if (userChoice==8 && activeNodes() > 200) {
        switch(
               QMessageBox::critical(
                   this, "Slow function warning",
                   tr("Please note that this function is <b>VERY SLOW</b> on large "
                      "networks (n>200), since it will calculate  a (n x n) matrix A with:"
                      "Aii=1+weighted_degree_ni"
                      "Aij=1 if (i,j)=0"
                      "Aij=1-wij if (i,j)=wij"
                      "Next, it will compute the inverse matrix C of A."
                      "The computation of the inverse matrix is VERY CPU intensive function."
                      "because it uses the Gauss-Jordan elimination algorithm.\n\n "
                      "Are you sure you want to continue?"), QMessageBox::Ok|QMessageBox::Cancel,QMessageBox::Cancel) ) {
        case QMessageBox::Ok:
            break;

        case QMessageBox::Cancel:
            // Cancel was clicked
            return;
            break;
        default:
            // should never be reached
            break;
        }
    }

    askAboutWeights();

    graphicsWidget->clearGuides();
    statusMessage(  tr("Embedding Prominence Index Node Layout. Please wait...") );
    progressMsg = tr("Embedding Prominence Index Node Layout. \n"
            "Please wait (or disable progress bars from Options -> Settings).");

    createProgressBar(0,progressMsg);

    activeGraph.layoutVerticesSizeByProminenceIndex(
                userChoice, considerWeights,
                inverseWeights, filterIsolateNodesAct->isChecked() || dropIsolates);
    destroyProgressBar();
    statusMessage( tr("Bigger nodes have greater prominence index.") );
}



/**
 * @brief
 * Checks sender text() to find out who QMenu item was pressed
 * and what prominence index was chosen
 * calls slotLayoutLevelByProminenceIndex(QString)
  */
void MainWindow::slotLayoutLevelByProminenceIndex(){
    if (!fileLoaded && !networkModified  )  {
        QMessageBox::critical
                (this,
                 "Error",
                 tr("Sorry, I can't follow! "
                    "\nLoad a network file or create a new network first. "
                    "\nThen we can talk about layouts!"
                    ),
                 "OK",0
                 );
        statusMessage(  QString(tr("Nothing to layout! Are you dreaming?"))  );
        return;
    }
    QAction *menuitem=(QAction *) sender();
    QString menuItemText = menuitem->text();
    qDebug() << "MainWindow::slotLayoutLevelByProminenceIndex() - " <<
                "SENDER MENU IS " << menuItemText;

    slotLayoutLevelByProminenceIndex(menuItemText);

}




/**
 * @brief MainWindow::slotLayoutLevelByProminenceIndex(QString)
 * Overloaded - called when user clicks on toolbox options and when
 * the user selects a menu option (called by slotLayoutLevelByProminenceIndex())
 * Repositions all nodes  on different top-down levels according to the
*  chosen prominence index.
* More prominent nodes are closer to the top of the canvas
 */
void MainWindow::slotLayoutLevelByProminenceIndex(QString choice=""){
    if (!fileLoaded && !networkModified  )  {
        QMessageBox::critical
                (this,
                 "Error",
                 tr("Sorry, I can't follow! "
                    "\nLoad a network file or create a new network first. "
                    "\nThen we can talk about layouts!"
                    ),
                 "OK",0
                 );
        statusMessage(  QString(tr("Nothing to layout! Are you dreaming?"))  );
        return;
    }
    int userChoice = 0;
    QString prominenceIndexName = choice;
    slotLayoutGuides(true);
    if (prominenceIndexName == "Degree Centrality")
        userChoice=1;
    else if (prominenceIndexName == "Closeness Centrality")
        userChoice=2;
    else if (prominenceIndexName == "Influence Range Closeness Centrality")
        userChoice=3;
    else if (prominenceIndexName == "Betweenness Centrality")
        userChoice=4;
    else if (prominenceIndexName == "Stress Centrality")
        userChoice=5;
    else if (prominenceIndexName == "Eccentricity Centrality")
        userChoice=6;
    else if (prominenceIndexName == "Power Centrality")
        userChoice=7;
    else if (prominenceIndexName ==  "Information Centrality")
        userChoice=8;
    else if (prominenceIndexName == "Degree Prestige")
        userChoice=9;
    else if (prominenceIndexName ==  "PageRank Prestige")
        userChoice=10;
    else if (prominenceIndexName ==  "Proximity Prestige")
        userChoice=11;

    qDebug() << "MainWindow::slotLayoutLevelByProminenceIndex() "
             << "prominenceIndexName " << prominenceIndexName
              << " userChoice " << userChoice;

    toolBoxLayoutByIndexSelect->setCurrentIndex(userChoice+1);
    toolBoxLayoutByIndexTypeSelect->setCurrentIndex(1);

    bool dropIsolates=false;
    //check if CC was selected and the graph is disconnected.
    if (userChoice == 2 ) {
        int connectedness=activeGraph.connectedness();
        switch ( connectedness ) {
        case 1:
            break;
        case 2:
            break;
        case -1:
            QMessageBox::information(this,
                                  "Closeness Centrality",
                                  tr(
                                         "Undirected graph has isolate nodes!\n"
                                         "Since this network has isolate nodes, "
                                         "I will drop them from calculations "
                                         "otherwise the CC index "
                                         "cannot be computed, because d(u,v) will be "
                                         "infinite for any isolate node u or v.\n"
                                         "You can also try the slightly different "
                                         "but improved Influence Range Closeness index "
                                         "which considers how proximate is each node "
                                         "to the nodes in its influence range.\n"
                                          "Read more in the SocNetV manual."
                                     ), "OK",0);
            dropIsolates=true;
            break;

        case -3:
            QMessageBox::information(this,
                                  "Closeness Centrality",
                                  tr(
                                     "Directed graph has isolate nodes!\n"
                                     "Since this digraph has isolate nodes, "
                                         "I will drop them from calculations "
                                         "otherwise the CC index "
                                         "cannot be computed, because d(u,v) will be "
                                         "infinite for any isolate node u or v.\n"
                                         "You can also try the slightly different "
                                         "but improved Influence Range Closeness index "
                                         "which considers how proximate is each node "
                                         "to the nodes in its influence range.\n"
                                         "Read more in the SocNetV manual."
                                     ), "OK",0);
            dropIsolates=true;
            break;
        default:
            QMessageBox::critical(this,
                                  "Centrality Closeness",
                                  tr(
                                      "Disconnected graph/digraph!\n"
                                      "Since this network is disconnected, "
                                      "the ordinary Closeness Centrality "
                                      "index is not defined, because d(u,v) will be "
                                      "infinite for any isolate nodes u or v.\n"
                                      "Please use the slightly different but improved "
                                      "Influence Range Closeness (IRCC) index "
                                      "which considers how proximate is each node "
                                      "to the nodes in its influence range.\n"
                                      "Read more in the SocNetV manual."
                                      ), "OK",0);
            return;
            break;
        };

    }
    if (userChoice==8 && activeNodes() > 200) {
        switch(
               QMessageBox::critical(
                   this, "Slow function warning",
                   tr("Please note that this function is <b>VERY SLOW</b> on large "
                      "networks (n>200), since it will calculate  a (n x n) matrix A with:"
                      "Aii=1+weighted_degree_ni"
                      "Aij=1 if (i,j)=0"
                      "Aij=1-wij if (i,j)=wij"
                      "Next, it will compute the inverse matrix C of A."
                      "The computation of the inverse matrix is VERY CPU intensive function."
                      "because it uses the Gauss-Jordan elimination algorithm.\n\n "
                      "Are you sure you want to continue?"), QMessageBox::Ok|QMessageBox::Cancel,QMessageBox::Cancel) ) {
        case QMessageBox::Ok:
            break;

        case QMessageBox::Cancel:
            // Cancel was clicked
            return;
            break;
        default:
            // should never be reached
            break;
        }
    }

    askAboutWeights();

    double maxWidth=scene->width();

    double maxHeight=scene->height();

    graphicsWidget->clearGuides();

    statusMessage(  tr("Embedding Prominence Index Level Layout. Please wait...") );
    progressMsg = tr("Embedding Prominence Index Level Layout. \n"
            "Please wait (or disable progress bars from Options -> Settings).");

    createProgressBar(0,progressMsg);

    activeGraph.layoutLevelByProminenceIndex(
                maxWidth, maxHeight, userChoice,
                considerWeights, inverseWeights,
                filterIsolateNodesAct->isChecked() || dropIsolates);
    destroyProgressBar();
    statusMessage( tr("Nodes in upper levels are more prominent. ") );
}


/**
*	Returns the amount of enabled/active edges on the scene.
*/
int MainWindow::activeEdges(){
    qDebug () << "MW::activeEdges()";
    return activeGraph.edgesEnabled();
}





/**
*	Returns the number of active nodes on the scene.
*/
int MainWindow::activeNodes(){ 
    return activeGraph.vertices();
}







/**
*	Displays a box informing the user about the symmetry or not of the adjacency matrix
*/

void MainWindow::slotCheckSymmetry(){
    if (!fileLoaded && !networkModified  )   {
        QMessageBox::critical(this, "Error",tr("There are no nodes!\nLoad a network file or create a new network. \nThen ask me to compute something!"), "OK",0);
        statusMessage(  QString(tr("There is no network!"))  );
        return;
    }
    if (activeGraph.isSymmetric())
        QMessageBox::information(this,
                                 "Symmetry",
                                 tr("The adjacency matrix is symmetric."
                                    ),"OK",0);
    else
        QMessageBox::information(this,
                                 "Symmetry",
                                 tr("The adjacency matrix is not symmetric."
                                    ),"OK",0);

    statusMessage (QString(tr("Ready")) );

}


void MainWindow::slotInvertAdjMatrix(){
    if ( !fileLoaded && !networkModified) {
        QMessageBox::critical (this, "Error",
                               tr("Empty network! \nLoad a network file or create something by double-clicking on the canvas!"), "OK",0);

        statusMessage(  tr("Nothing to show!") );
        return;
    }
    int aNodes=activeNodes();
    statusBar() ->  showMessage ( QString (tr ("inverting adjacency adjacency matrix of %1 nodes")).arg(aNodes) );
    qDebug ("MW: calling Graph::writeAdjacencyMatrixInvert with %i nodes", aNodes);
    QString fn = appSettings["dataDir"] + "socnetv-report-invert-adjacency-matrix.dat";

    QTime timer;
    timer.start();
    activeGraph.writeAdjacencyMatrixInvert(fn, networkName, QString("lu")) ;
    int msecs = timer.elapsed();
    statusMessage (QString(tr("Ready.")) + QString(" Time: ") + QString::number(msecs) );
    //Open a text editor window for the new file created by graph class
    TextEditor *ed = new TextEditor(fn);
    ed->setWindowTitle(tr("Inverse adjacency matrix saved as ") + fn);
    ed->show();


}




void MainWindow::askAboutWeights(){
    if (!activeGraph.isWeighted()  ){
        considerWeights=false;
        return;
    }
    if (askedAboutWeights)
        return;

    if ( ! considerEdgeWeightsAct->isChecked() && !considerWeights){
        switch( QMessageBox::information(
                    this, "Edge weights and Distances",
                    tr("This network is weighted.\n"
                       "Take edge weights into account (Default: No)?"),
                    QMessageBox::Yes|QMessageBox::No, QMessageBox::No) )
        {
        case QMessageBox::Yes:
            considerWeights=true;
            considerEdgeWeightsAct->setChecked(true);
            break;
        case QMessageBox::No:
            considerWeights=false;
            considerEdgeWeightsAct->setChecked(false);
            break;
        default: // just for sanity
            considerWeights=false;
            considerEdgeWeightsAct->setChecked(false);
            return;
            break;
        }

    }

    if (considerWeights){
        switch( QMessageBox::information
                ( this, "Edge weights and Distances",
                  tr("Inverse edge weights during calculations? (Default: Yes)?\n\n"
                     "If the weights denote cost (i.e. ), press No, since the "
                     "distance between two nodes should be the quickest or cheaper one. \n\n"
                     "If the weights denote value or strength (i.e. votes or interaction), "
                     "press Yes to inverse the weights, since the distance between two "
                     "nodes should be the most valuable one."),
                  QMessageBox::Yes|QMessageBox::No, QMessageBox::Yes) )
        {
        case QMessageBox::Yes:
            inverseWeights=true;
            break;
        case QMessageBox::No:
            inverseWeights=false;
            break;
        default: // just for sanity
            inverseWeights=true;
            return;
            break;
        }
    }
    askedAboutWeights=true;
}

/**
*  Displays the graph distance (geodesic distance) between two user-specified nodes
    This is the length of the shortest path between them.
*/
void MainWindow::slotGraphDistance(){
    if (!fileLoaded && !networkModified  )  {
        QMessageBox::critical(this, "Error",tr("There are no nodes!\nLoad a network file or create a new network. \nThen ask me to compute something!"), "OK",0);
        statusMessage(  QString(tr("There are no nodes. Nothing to do..."))  );
        return;
    }
    bool ok=false;
    long int  min=1, max=1, i=-1, j=-1;
    QList<QGraphicsItem *> list=scene->items();
    for (QList<QGraphicsItem *> ::iterator it=list.begin(); it!=list.end(); it++) {
        if ( (*it) -> type() == TypeNode ){
            Node *jim = (Node*) (*it);
            if ( min>jim->nodeNumber() && jim->isEnabled() ) min=jim->nodeNumber();
            if ( max<jim->nodeNumber() && jim->isEnabled() ) max=jim->nodeNumber();
        }
    }
    i=QInputDialog::getInt(this, tr("Distance between two nodes"),
                           tr("Select source node:  ("
                              +QString::number(min).toLatin1()
                              +"..."+QString::number(max).toLatin1()
                              +"):"), min, 1, max , 1, &ok )   ;
    if (!ok) {
        statusMessage( "Distance calculation operation cancelled." );
        return;
    }

    j=QInputDialog::getInt(this, tr("Distance between two nodes"),
                           tr("Select target node:  ("
                              +QString::number(min).toLatin1()+"..."
                              +QString::number(max).toLatin1()
                              +"):"),min, 1, max , 1, &ok )   ;
    if (!ok) {
        statusMessage( tr("Distance calculation operation cancelled.") );
        return;
    }

    qDebug() << "source " << i  << " target" <<  j;

    if (activeGraph.isSymmetric() && i>j) {
        qSwap(i,j);
    }


    askAboutWeights();


    statusMessage(  QString(tr("Computing Graph Distance. Please wait...")) );
    progressMsg = tr("Computing Graph Distance. \n"
            "Please wait (or disable progress bars from Options -> Settings).");

    createProgressBar(0,progressMsg);

     int distance = activeGraph.distance(i,j,
                                         considerWeights,
                                         inverseWeights);

     destroyProgressBar();

    if ( distance > 0 && distance < RAND_MAX)
        QMessageBox::information(this, tr("Distance"), tr("Network distance (")
                                 +QString::number(i)+", "+QString::number(j)
                                 +") = "+QString::number(distance)
                                 +tr("\nThe nodes are connected."),"OK",0);
    else
        QMessageBox::information(this, tr("Distance"), tr("Network distance (")
                                 +QString::number(i)+", "+QString::number(j)
                                 +") = "+ QString("\xE2\x88\x9E")
                                 +tr("\nThe nodes are not connected."),"OK",0);
}




/**
*  Invokes calculation of the matrix of geodesic distances for the loaded network, then displays it.
*/
void MainWindow::slotDistancesMatrix(){
    qDebug("MW: slotDistancesMatrix()");
    if (!fileLoaded && !networkModified  )  {
        QMessageBox::critical(this, "Error",tr("There are no nodes nor edges!\nLoad a network file or create a new network. \nThen ask me to compute something!"), "OK",0);
        statusMessage(  QString(tr("Nothing to do!"))  );
        return;
    }
    statusMessage( tr("Creating distance matrix. Please wait...") );
    QString fn = appSettings["dataDir"] + "socnetv-report-distance-matrix.dat";


    askAboutWeights();

    statusMessage(  tr("Computing Distances Matrix. Please wait...") );
    progressMsg = tr("Computing Distances Matrix. \n"
            "Please wait (or disable progress bars from Options -> Settings).");

    createProgressBar(0,progressMsg);

    activeGraph.writeDistanceMatrix(fn, networkName.toLocal8Bit(),
                                    considerWeights, inverseWeights,
                                    filterIsolateNodesAct->isChecked());

    destroyProgressBar();

    TextEditor *ed = new TextEditor(fn);
    ed->show();

    statusMessage(tr("Distance matrix saved as: ")+fn);
}




/**
*  Invokes calculation of the sigmas matrix (the number of geodesic paths between each pair of nodes in the loaded network), then displays it.
*/
void MainWindow::slotGeodesicsMatrix(){
    qDebug("MW: slotViewNumberOfGeodesics()");
    if (!fileLoaded && !networkModified  )  {
        QMessageBox::critical(this, "Error",tr("There are no nodes nor edges!\nLoad a network file or create a new network. \nThen ask me to compute something!"), "OK",0);
        statusMessage(  QString(tr("Nothing to do!"))  );
        return;
    }

    QString fn = appSettings["dataDir"] + "socnetv-report-sigmas-matrix.dat";

    askAboutWeights();

    statusMessage(  tr("Computing Geodesics Matrix. Please wait...") );
    progressMsg = tr("Computing Geodesics Matrix. \n"
            "Please wait (or disable progress bars from Options -> Settings).");

    createProgressBar(0,progressMsg);

    activeGraph.writeNumberOfGeodesicsMatrix(fn, networkName.toLocal8Bit(),
                                             considerWeights, inverseWeights);

    destroyProgressBar();

    TextEditor *ed = new TextEditor(fn);
    ed->show();

    statusMessage(tr("Matrix of geodesic path counts saved as: ") + fn);
}



/**  Displays the network diameter (largest geodesic) */
void MainWindow::slotDiameter() {
    if (!fileLoaded && !networkModified  )  {
        QMessageBox::critical(this, "Error"
                              ,tr("There are no nodes nor edges!\n"
                                  "Load a network file or create a new network. \n"
                                  "Then ask me to compute something!"), "OK",0);

        statusMessage(  QString(tr("Cannot find the diameter of nothing..."))  );
        return;
    }


    askAboutWeights();

    statusMessage(  QString(tr("Computing Graph Diameter. Please wait...")) );
    progressMsg = tr("Computing Graph Diameter. \n"
            "Please wait (or disable progress bars from Options -> Settings).");

    createProgressBar(0,progressMsg);

    int netDiameter=activeGraph.diameter(considerWeights, inverseWeights);

    destroyProgressBar();

    if ( activeGraph.isWeighted() && considerWeights )
        QMessageBox::information(this, "Diameter",
                                 tr("Diameter =  ")
                                 + QString::number(netDiameter) +
                                 tr("\n\nSince this is a weighted network \n"
                                 "the diameter can be more than N"),
                                 "OK",0);
    else if ( activeGraph.isWeighted() && !considerWeights )
        QMessageBox::information(this, "Diameter",
                                 tr("Diameter =  ")
                                 + QString::number(netDiameter) +
                                 tr("\n\nThis is the diameter of the \n"
                                    "corresponding network without weights"),
                                 "OK",0);
    else
        QMessageBox::information(this, "Diameter",
                                 tr("Diameter =  ")
                                 + QString::number(netDiameter) +
                                 tr("\n\nSince this is a non-weighted network, \n"
                                 "the diameter is always less than N-1."),
                                 "OK",0);
    statusMessage( tr("Graph Diameter computed. Ready.") );
}





/**  Displays the  average shortest path length (average graph distance) */
void MainWindow::slotAverageGraphDistance() {
    if (!fileLoaded && !networkModified  )  {
        QMessageBox::critical(this, "Error",tr("There are no nodes nor edges!\nLoad a network file or create a new network. \nThen ask me to compute something!"), "OK",0);

        statusMessage(  QString(tr("Cannot find the diameter of nothing..."))  );
        return;
    }

    askAboutWeights();

    statusMessage(  QString(tr("Computing Average Graph Distance. Please wait...")) );
    progressMsg = tr("Computing Average Graph Distance. \n"
            "Please wait (or disable progress bars from Options -> Settings).");

    createProgressBar(0,progressMsg);

    float averGraphDistance=activeGraph.distanceGraphAverage(
                considerWeights, inverseWeights,  filterIsolateNodesAct->isChecked() );

    destroyProgressBar();

    QMessageBox::information(this,
                             "Average Graph Distance",
                             "The average shortest path length is  = " +
                             QString::number(averGraphDistance), "OK",0);
    statusMessage( tr("Average distance calculated. Ready.") );

}


/**
*	Writes Eccentricity indices into a file, then displays it.
*/
void MainWindow::slotEccentricity(){
    if (!fileLoaded && !networkModified  )  {
        QMessageBox::critical(this, "Error",tr("There are no nodes!\nLoad a network file or create a new network. \nThen ask me to compute something!"), "OK",0);

        statusMessage(  QString(tr(" Nothing to do..."))  );
        return;
    }
    QString fn = appSettings["dataDir"] + "socnetv-report-eccentricity.dat";

    askAboutWeights();

    statusMessage(  QString(tr("Computing Eccentricity. Please wait...")) );
    progressMsg = tr("Computing Eccentricity. \n"
            "Please wait (or disable progress bars from Options -> Settings).");

    createProgressBar(0,progressMsg);
    activeGraph.writeEccentricity(
                fn, considerWeights, inverseWeights,
                filterIsolateNodesAct->isChecked());
    destroyProgressBar();

    TextEditor *ed = new TextEditor(fn);        //OPEN A TEXT EDITOR WINDOW
    ed->show();

    statusMessage(tr("Eccentricity report saved as: ") + fn );
}





/**
 * @brief MainWindow::slotConnectedness
 */
void MainWindow::slotConnectedness(){
    if (!fileLoaded && !networkModified  )  {
        QMessageBox::critical(this, "Error",tr("There are no nodes nor edges!\nLoad a network file or create a new network. \nThen ask me to compute something!"), "OK",0);

        statusMessage(  QString(tr("Nothing to do..."))  );
        return;
    }

    statusMessage(  QString(tr("Computing Connectedness. Please wait...")) );
    progressMsg = tr("Computing Connectedness. \n"
            "Please wait (or disable progress bars from Options -> Settings).");

    createProgressBar(0,progressMsg);

    int connectedness=activeGraph.connectedness();

    qDebug () << "MW::connectedness result " << connectedness;

    destroyProgressBar();

    switch ( connectedness ) {
    case 1:
        QMessageBox::information(this, "Connectedness", "This undirected graph "
                                 "is connected.", "OK",0);
        break;
    case 0:
        QMessageBox::information(this, "Connectedness", tr("This undirected graph "
                                 " is not connected."), "OK",0);
        break;
    case 2:
        QMessageBox::information(this, "Connectedness", tr("This directed graph "
                                 "is strongly connected."), "OK",0);
        break;
    case -1:
        QMessageBox::information(this, "Connectedness", tr("This undirected graph "
                                 "is disconnected because isolate nodes exist. \n"
                                 "It can become connected by dropping isolates."), "OK",0);
        break;
    case -2:
        QMessageBox::information(this, "Connectedness", tr("This directed graph "
                                 "is unilaterally connected. \n"
                                                           "For every pair of "
                                 "nodes (u,v) there is a path either from u to v or "
                                 "from v to u, but not always both."), "OK",0);
        break;

    case -3:
        QMessageBox::information(this, "Connectedness", "This directed graph "
                                 "is disconnected because isolate nodes exist. \n"
                                 "It can become strongly connected by dropping isolates.", "OK",0);
        break;
    case -4:
        QMessageBox::information(this, "Connectedness", "This directed graph "
                                 "is disconnected. \nThere are pairs of nodes that "
                                 "are disconnected.", "OK",0);
        break;

    default:
        QMessageBox::critical(this, "Connectedness", "Something went wrong!.", "OK",0);
        break;
    };
    statusMessage( tr("Connectedness calculated. Ready.") );

}


/**
*	Calls Graph:: writeNumberOfWalks() to calculate and print
*   the number of walks of a given length , between each pair of nodes.
*/
void MainWindow::slotWalksOfGivenLength(){
    if (!fileLoaded && !networkModified  )  {
        QMessageBox::critical(this, "Error",tr("Nothing to do! \nLoad a network file or create a new network. \nThen ask me to compute something!"), "OK",0);
        statusMessage(  QString(tr(" No network here. Sorry. Nothing to do."))  );
        return;
    }

    QString fn = appSettings["dataDir"] + "socnetv-report-number-of-walks.dat";
     bool ok=false;

    int length = QInputDialog::getInt(this, "Number of walks", tr("Select desired length of walk: (2 to %1)").arg(activeNodes()-1),2, 2, activeNodes()-1, 1, &ok );
    if (!ok) {
        statusMessage( "Cancelled." );
        return;
    }
    statusMessage(  QString(tr("Computing Walks of given length Matrix. Please wait...")) );
    progressMsg = tr("Computing Walks of given length Matrix. \n"
            "Please wait (or disable progress bars from Options -> Settings).");

    createProgressBar(0,progressMsg);

    activeGraph.writeWalksOfLengthMatrix(fn, networkName, length);

    destroyProgressBar();

    TextEditor *ed = new TextEditor(fn);        //OPEN A TEXT EDITOR WINDOW
    ed->show();

    statusMessage(tr("Number of walks saved as: ") + fn );
}



/**
 * @brief MainWindow::slotTotalWalks
*  Calls Graph:: writeWalksTotalMatrix() to calculate and print
*  the total number of walks of any length , between each pair of nodes.
 */
void MainWindow::slotTotalWalks(){
    if (!fileLoaded && !networkModified  )  {
        QMessageBox::critical(this, "Error",
                              tr("Nothing to do! \n"
                                 "Load a network file or create a new network. \n"
                                 "Then ask me to compute something!"), "OK",0);
        statusMessage(  QString(tr("Nothing to do."))  );
        return;
    }
    if (activeNodes() > 50) {
        switch( QMessageBox::critical(
                    this,
                    "Slow function warning",
                    tr("Please note that this function is VERY SLOW on large networks (n>50), "
                       "since it will calculate all powers of the sociomatrix up to n-1 "
                       "in order to find out all possible walks. \n\n"
                       "If you need to make a simple reachability test, "
                       "we advise to use the Reachability Matrix function instead. \n\n "
                       "Are you sure you want to continue?"),
                    QMessageBox::Ok|QMessageBox::Cancel,QMessageBox::Cancel) ) {
        case QMessageBox::Ok:
            break;

        case QMessageBox::Cancel:
            // Cancel was clicked
            return;
            break;
        default:
            // should never be reached
            break;
        }
    }
    QString fn = appSettings["dataDir"] + "socnetv-report-total-number-of-walks.dat";
    int maxLength=activeNodes()-1;

    statusMessage(  QString(tr("Computing Total Walks Matrix. Please wait...")) );
    progressMsg = tr("Computing Total Walks Matrix. \n"
            "Please wait (or disable progress bars from Options -> Settings).");

    createProgressBar(maxLength,progressMsg);

    activeGraph.writeWalksTotalMatrix(fn, networkName, maxLength);
    destroyProgressBar(maxLength); // do not check for progress bar

    TextEditor *ed = new TextEditor(fn);        //OPEN A TEXT EDITOR WINDOW
    ed->show();

    statusMessage("Total number of walks saved as: " + fn);

}



/**
*	Calls Graph:: writeReachabilityMatrix() to calculate and print
*   the Reachability Matrix of the network.
*/
void MainWindow::slotReachabilityMatrix(){
    if (!fileLoaded && !networkModified  )  {
        QMessageBox::critical(this, "Error",
                              tr("Nothing to do! \n"
                                 "Load a network file or create a new network. \n"
                                 "Then ask me to compute something!"), "OK",0);
        statusMessage(  QString(tr("Nothing to do."))  );
        return;
    }

    QString fn = appSettings["dataDir"] + "socnetv-report-reachability-matrix.dat";

    statusMessage(  QString(tr("Computing Reachability Matrix. Please wait...")) );
    progressMsg = tr("Computing Reachability Matrix. \n"
            "Please wait (or disable progress bars from Options -> Settings).");

    createProgressBar(0,progressMsg);

    activeGraph.writeReachabilityMatrix(fn, networkName);

    destroyProgressBar();

    TextEditor *ed = new TextEditor(fn);        //OPEN A TEXT EDITOR WINDOW
    ed->show();

    statusMessage("Reachability Matrix saved as: " + fn );
}

/**
*	Calls Graph:: writeCliqueCensus() to write the number of cliques (triangles)
*  of each vertex into a file, then displays it.
*/
void MainWindow::slotCliqueCensus(){
    if (!fileLoaded && !networkModified  )  {
        QMessageBox::critical(this, "Error",
                              tr("Nothing to do! \n"
                                 "Load a network file or create a new network. \n"
                                 "Then ask me to compute something!"), "OK",0);
        statusMessage(  QString(tr(" No network here. Sorry. Nothing to do."))  );
        return;
    }
    QString fn = appSettings["dataDir"] + "socnetv-report-clique-census.dat";
    bool considerWeights=true;

    statusMessage(  QString(tr("Computing Clique Census. Please wait...")) );
    progressMsg = tr("Computing Clique Census. \n"
            "Please wait (or disable progress bars from Options -> Settings).");

    createProgressBar(0,progressMsg);

    activeGraph.writeCliqueCensus(fn, considerWeights);

    destroyProgressBar();

    TextEditor *ed = new TextEditor(fn);        //OPEN A TEXT EDITOR WINDOW
    ed->show();

    statusMessage("Clique Census saved as: " + fn);
}






/**
*	Writes Clustering Coefficients into a file, then displays it.
*/
void MainWindow::slotClusteringCoefficient (){
    if (!fileLoaded && !networkModified  )  {
        QMessageBox::critical(this, "Error",
                              tr("Nothing to do! \n"
                                 "Load a network file or create a new network. \n"
                                 "Then ask me to compute something!"), "OK",0);
        statusMessage(  QString(tr(" No network here. Sorry. Nothing to do."))  );
        return;
    }
    QString fn = appSettings["dataDir"] + "socnetv-report-clustering-coefficients.dat";
    bool considerWeights=true;

    statusMessage(  QString(tr("Computing Clustering Coefficient. Please wait...")) );
    progressMsg = tr("Computing Clustering Coefficient. \n"
            "Please wait (or disable progress bars from Options -> Settings).");

    createProgressBar(0,progressMsg);

    activeGraph.writeClusteringCoefficient(fn, considerWeights);

    destroyProgressBar();

    TextEditor *ed = new TextEditor(fn);        //OPEN A TEXT EDITOR WINDOW
    ed->show();

    statusMessage("Clustering Coefficients saved as: " + fn);
}




/**
*	Calls Graph to conduct and write a triad census into a file, then displays it.
*/
void MainWindow::slotTriadCensus() {

    if (!fileLoaded && !networkModified  )  {
        QMessageBox::critical(this, "Error",
                              tr("Nothing to do! \n"
                                 "Load a network file or create a new network. \n"
                                 "Then ask me to compute something!"), "OK",0);
        statusMessage(  QString(tr(" No network here. Sorry. Nothing to do."))  );
        return;
    }
    QString fn = appSettings["dataDir"] + "socnetv-report-triad-census.dat";
    bool considerWeights=true;

    statusMessage(  QString(tr("Computing Triad Census. Please wait...")) );
    progressMsg = tr("Computing Triad Census. \n"
            "Please wait (or disable progress bars from Options -> Settings).");

    createProgressBar(0,progressMsg);

    activeGraph.writeTriadCensus(fn, considerWeights);

    destroyProgressBar();

    TextEditor *ed = new TextEditor(fn);        //OPEN A TEXT EDITOR WINDOW
    ed->show();

    statusMessage("Triad Census saved as: " + fn);
}


/**
*	Writes Out-Degree Centralities into a file, then displays it.
*/
void MainWindow::slotCentralityDegree(){
    if (!fileLoaded && !networkModified  )  {
        QMessageBox::critical(this, "Error",
                              tr("Nothing to do! \n"
                                 "Load a network file or create a new network. \n"
                                 "Then ask me to compute something!"), "OK",0);
        statusMessage(  QString(tr(" No network here. Sorry. Nothing to do."))  );
        return;
    }
    bool considerWeights=false;
    if ( activeGraph.isWeighted()) {
        switch( QMessageBox::information( this, "Centrality Out-Degree",
                                          tr("Graph edges have weights. \nTake weights into account (Default: No)?"),
                                          tr("Yes"), tr("No"),
                                          0, 1 ) )
        {
        case 0:
            considerWeights=true;
            break;
        case 1:
            considerWeights=false;
            break;
        default: // just for sanity
            considerWeights=false;
            return;
            break;
        }

    }
    QString fn = appSettings["dataDir"] + "socnetv-report-centrality-out-degree.dat";

    statusMessage(  QString(tr("Computing Degree Centrality. Please wait...")) );
    progressMsg = tr("Computing Degree Centrality. \n"
            "Please wait (or disable progress bars from Options -> Settings).");

    createProgressBar(0,progressMsg);

    activeGraph.writeCentralityDegree(fn, considerWeights,
                                      filterIsolateNodesAct->isChecked() );

    destroyProgressBar();

    TextEditor *ed = new TextEditor(fn);        //OPEN A TEXT EDITOR WINDOW
    ed->show();

    statusMessage(tr("Out-Degree Centralities saved as: ") + fn);
}




/**
*	Writes Closeness Centralities into a file, then displays it.
*/
void MainWindow::slotCentralityCloseness(){
    if (!fileLoaded && !networkModified  )  {
        QMessageBox::critical(this, "Error",
                              tr("Nothing to do! \n"
                                 "Load a network file or create a new network. \n"
                                 "Then ask me to compute something!"), "OK",0);
        statusMessage(  QString(tr("Nothing to do..."))  );
        return;
    }
    int connectedness=activeGraph.connectedness();
    bool dropIsolates=false;
    switch ( connectedness ) {
    case 1:
        break;
    case 2:
        break;
    case -1:
        QMessageBox::information(this,
                              "Closeness Centrality",
                              tr(
                                 "Undirected graph has isolate nodes!\n"
                                 "Since this network has isolate nodes, "
                                 "I will drop them from calculations "
                                 "otherwise the CC index "
                                 "cannot be computed, because d(u,v) will be "
                                 "infinite for any isolate node u or v.\n"
                                 "You can also try the slightly different "
                                 "but improved Influence Range Closeness index "
                                 "which considers how proximate is each node "
                                 "to the nodes in its influence range.\n"
                                  "Read more in the SocNetV manual."
                                 ), "OK",0);
        dropIsolates=true;
        break;

    case -3:
        QMessageBox::information(this,
                              "Closeness Centrality",
                              tr(
                                 "Directed graph has isolate nodes!\n"
                                 "Since this digraph has isolate nodes, "
                                     "I will drop them from calculations "
                                     "otherwise the CC index "
                                     "cannot be computed, because d(u,v) will be "
                                     "infinite for any isolate node u or v.\n"
                                     "You can also try the slightly different "
                                     "but improved Influence Range Closeness index "
                                     "which considers how proximate is each node "
                                     "to the nodes in its influence range.\n"
                                     "Read more in the SocNetV manual."
                                 ), "OK",0);
        dropIsolates=true;
        break;
    default:
        QMessageBox::critical(this,
                              "Centrality Closeness",
                              tr(
                                  "Disconnected graph/digraph!\n"
                                  "Since this network is disconnected, "
                                  "the ordinary Closeness Centrality "
                                  "index is not defined, because d(u,v) will be "
                                  "infinite for any isolate nodes u or v.\n"
                                  "Please use the slightly different but improved "
                                  "Influence Range Closeness (IRCC) index "
                                  "which considers how proximate is each node "
                                  "to the nodes in its influence range.\n"
                                  "Read more in the SocNetV manual."
                                  ), "OK",0);
        return;
        break;
    };


    askAboutWeights();

    QString fn = appSettings["dataDir"] + "socnetv-report-centrality_closeness.dat";

    statusMessage(  QString(tr("Computing Closeness Centrality. Please wait...")) );
    progressMsg = tr("Computing Closeness Centrality. \n"
            "Please wait (or disable progress bars from Options -> Settings).");

    createProgressBar(0,progressMsg);

    activeGraph.writeCentralityCloseness(
                fn, considerWeights, inverseWeights,
                filterIsolateNodesAct->isChecked() || dropIsolates);

    destroyProgressBar();

    TextEditor *ed = new TextEditor(fn);        //OPEN A TEXT EDITOR WINDOW
    ed->show();

    statusMessage(tr("Closeness Centralities  saved as: ") + fn);
}




/**
 * @brief MainWindow::slotCentralityClosenessInfluenceRange
*	Writes Centrality Closeness (based on Influence Range) indices into a file,
*   then displays it.
 */
void MainWindow::slotCentralityClosenessInfluenceRange(){
    if (!fileLoaded && !networkModified  )  {
        QMessageBox::critical(this, "Error",
                              tr("Nothing to do! \n"
                                 "Load a network file or create a new network. \n"
                                 "Then ask me to compute something!"), "OK",0);
        statusMessage(  QString(tr("Nothing to do..."))  );
        return;
    }

    QString fn = appSettings["dataDir"] + "socnetv-report-centrality_closeness_influence_range.dat";

    askAboutWeights();

    statusMessage(  QString(tr("Computing Influence Range Centrality. Please wait...")) );
    progressMsg = tr("Computing Influence Range Centrality. \n"
            "Please wait (or disable progress bars from Options -> Settings).");

    createProgressBar(0,progressMsg);

    activeGraph.writeCentralityClosenessInfluenceRange(
                fn, considerWeights,inverseWeights,
                filterIsolateNodesAct->isChecked());

    destroyProgressBar();

    statusMessage( QString(tr(" displaying file...")));

    TextEditor *ed = new TextEditor(fn);        //OPEN A TEXT EDITOR WINDOW
    ed->show();

    statusMessage(tr("Influence Range Closeness Centrality saved as: ")+fn);
}




/**
*	Writes Betweenness Centralities into a file, then displays it.
*/
void MainWindow::slotCentralityBetweenness(){
    if (!fileLoaded && !networkModified  )  {
        QMessageBox::critical(this, "Error",
                              tr("Nothing to do! \n"
                                 "Load a network file or create a new network. \n"
                                 "Then ask me to compute something!"), "OK",0);
        statusMessage(  QString(tr(" Nothing to do..."))  );
        return;
    }
    QString fn = appSettings["dataDir"] + "socnetv-report-centrality_betweenness.dat";

    askAboutWeights();

    statusMessage(  QString(tr("Computing Betweenness Centrality. Please wait...")) );
    progressMsg = tr("Computing Betweenness Centrality. \n"
            "Please wait (or disable progress bars from Options -> Settings).");

    createProgressBar(0,progressMsg);

    activeGraph.writeCentralityBetweenness(
                fn, considerWeights, inverseWeights,
                filterIsolateNodesAct->isChecked());

    destroyProgressBar();

    TextEditor *ed = new TextEditor(fn);        //OPEN A TEXT EDITOR WINDOW
    ed->show();

    statusMessage(tr("Betweenness Centralities saved as: ")+fn);
}





/**
*	Writes Degree Prestige indices (In-Degree Centralities) into a file, then displays it.
*/
void MainWindow::slotPrestigeDegree(){
    if (!fileLoaded && !networkModified  )  {
        QMessageBox::critical(this, "Error",
                              tr("Nothing to do! \n"
                                 "Load a network file or create a new network. \n"
                                 "Then ask me to compute something!"), "OK",0);
        statusMessage(  QString(tr("Nothing to do..."))  );
        return;
    }
    if (activeGraph.isSymmetric()) {
        QMessageBox::warning(
                    this,
                    "Warning",
                    tr("Undirected graph!\n"
                       "Degree Prestige counts inbound edges, therefore is more "
                       "meaningful on directed graphs.\n"
                       "For undirected graphs, the DP scores are the same as "
                       "Degree Centrality..."), "OK",0);
    }

    bool considerWeights=false;
    if ( activeGraph.isWeighted()) {
        switch( QMessageBox::information( this, "Degree Prestige (In-Degree)",
                                          tr("Graph edges have weights. \nTake weights into account (Default: No)?"),
                                          tr("Yes"), tr("No"),
                                          0, 1 ) )
        {
        case 0:
            considerWeights=true;
            break;
        case 1:
            considerWeights=false;
            break;
        default: // just for sanity
            considerWeights=false;
            return;
            break;
        }

    }
    QString fn = appSettings["dataDir"] + "socnetv-report-degree-prestige.dat";

    statusMessage(  QString(tr("Computing Degree Prestige . Please wait...")) );
    progressMsg = tr("Computing Degree Prestige. \n"
            "Please wait (or disable progress bars from Options -> Settings).");

    createProgressBar(0,progressMsg);

    activeGraph.writePrestigeDegree(fn, considerWeights,
                                    filterIsolateNodesAct->isChecked() );

    destroyProgressBar();

    TextEditor *ed = new TextEditor(fn);        //OPEN A TEXT EDITOR WINDOW
    ed->show();

    statusMessage(tr("Degree Prestige (in-degree) saved as: ") + fn);
}



/**
*	Writes PageRank Prestige indices into a file, then displays it.
*/
void MainWindow::slotPrestigePageRank(){
    if (!fileLoaded && !networkModified  )  {
        QMessageBox::critical(this, "Error",
                              tr("Nothing to do! \n"
                                 "Load a network file or create a new network. \n"
                                 "Then ask me to compute something!"), "OK",0);

        statusMessage(  QString(tr(" Nothing to do..."))  );
        return;
    }
    QString fn = appSettings["dataDir"] + "socnetv-report-prestige_pagerank.dat";


    askAboutWeights();


    statusMessage(  QString(tr("Computing PageRank Prestige. Please wait...")) );
    progressMsg = tr("Computing PageRank Prestige. \n"
            "Please wait (or disable progress bars from Options -> Settings).");

    createProgressBar(0,progressMsg);

    activeGraph.writePrestigePageRank(fn, filterIsolateNodesAct->isChecked());

    destroyProgressBar();

    TextEditor *ed = new TextEditor(fn);        //OPEN A TEXT EDITOR WINDOW
    ed->show();

    statusMessage(tr("PageRank Prestige indices saved as: ")+ fn);
}



/**
 * @brief MainWindow::slotPrestigeProximity
 * Writes Proximity Prestige indices into a file, then displays them.
 */
void MainWindow::slotPrestigeProximity(){
    if (!fileLoaded && !networkModified  )  {
        QMessageBox::critical(
                    this, "Error",
                    tr("There are no nodes!\n"
                       "Load a network file or create a new network. \n"
                       "Then ask me to compute something!"), "OK",0);

        statusMessage(  QString(tr(" Nothing to do..."))  );
        return;
    }
    QString fn = appSettings["dataDir"] + "socnetv-report-centrality_proximity_prestige.dat";

    askAboutWeights();

    statusMessage(  QString(tr("Computing Proximity Prestige. Please wait...")) );
    progressMsg = tr("Computing Proximity Prestige. \n"
            "Please wait (or disable progress bars from Options -> Settings).");

    createProgressBar(0,progressMsg);

    activeGraph.writePrestigeProximity(fn, true, false ,
                                       filterIsolateNodesAct->isChecked());
    destroyProgressBar();

    statusMessage( QString(tr(" displaying file...")));

    TextEditor *ed = new TextEditor(fn);        //OPEN A TEXT EDITOR WINDOW
    ed->show();

    statusMessage(tr("Proximity Prestige Centralities saved as: ")+ fn);
}




/**
 * @brief MainWindow::slotCentralityInformation
 * Writes Informational Centralities into a file, then displays it.
 */
void MainWindow::slotCentralityInformation(){
    if (!fileLoaded && !networkModified  )  {
        QMessageBox::critical(this, "Error",
                              tr("Nothing to do! \n"
                                 "Load a network file or create a new network. \n"
                                 "Then ask me to compute something!"), "OK",0);
        statusMessage(  QString(tr(" Nothing to do..."))  );
        return;
    }
    if (activeNodes() > 200) {
        switch(
               QMessageBox::critical(
                   this, "Slow function warning",
                   tr("Please note that this function is <b>SLOW</b> on large "
                      "networks (n>200), since it will calculate  a (n x n) matrix A with:"
                      "Aii=1+weighted_degree_ni"
                      "Aij=1 if (i,j)=0"
                      "Aij=1-wij if (i,j)=wij\n"
                      "Next, it will compute the inverse matrix C of A."
                      "The computation of the inverse matrix is a CPU intensive function."
                      "although it uses LU decomposition.\n\n "
                      "Are you sure you want to continue?"), QMessageBox::Ok|QMessageBox::Cancel,QMessageBox::Cancel) ) {
        case QMessageBox::Ok:
            break;

        case QMessageBox::Cancel:
            // Cancel was clicked
            return;
            break;
        default:
            // should never be reached
            break;
        }
    }
    QString fn = appSettings["dataDir"] + "socnetv-report-centrality_information.dat";
    statusMessage(  QString(tr(" Please wait...")));

    askAboutWeights();

    statusMessage(  QString(tr("Computing Information Centrality. Please wait...")) );
    progressMsg = tr("Computing Information Centrality. \n"
            "Please wait (or disable progress bars from Options -> Settings).");

    createProgressBar(0,progressMsg);

    activeGraph.writeCentralityInformation(fn,considerWeights, inverseWeights);

    destroyProgressBar();

    TextEditor *ed = new TextEditor(fn);
    ed->show();

    statusMessage(tr("Information Centralities saved as: ")+ fn);
}





/**
 * @brief MainWindow::slotCentralityStress
 * Writes Stress Centralities into a file, then displays it.
 */
void MainWindow::slotCentralityStress(){
    if (!fileLoaded && !networkModified  )  {
        QMessageBox::critical(this, "Error",
                              tr("Nothing to do! \n"
                                 "Load a network file or create a new network. \n"
                                 "Then ask me to compute something!"), "OK",0);

        statusMessage(  QString(tr(" Nothing to do! Why don't you try creating something first?"))  );
        return;
    }
    QString fn = appSettings["dataDir"] + "socnetv-report-centrality_stress.dat";

    askAboutWeights();

    statusMessage(  QString(tr("Computing Stress Centrality. Please wait...")) );
    progressMsg = tr("Computing Stress Centrality. \n"
            "Please wait (or disable progress bars from Options -> Settings).");
    createProgressBar(0,progressMsg);

    activeGraph.writeCentralityStress(
                fn, considerWeights, inverseWeights,
                filterIsolateNodesAct->isChecked());

    destroyProgressBar();

    TextEditor *ed = new TextEditor(fn);        //OPEN A TEXT EDITOR WINDOW
    ed->show();

    statusMessage(tr("Stress Centralities saved as: ")+ fn);
}





/**
 * @brief MainWindow::slotCentralityPower
 * Writes Power Centralities into a file, then displays it.
 */
void MainWindow::slotCentralityPower(){
    if (!fileLoaded && !networkModified  )  {
        QMessageBox::critical(this, "Error",
                              tr("Nothing to do! \n"
                                 "Load a network file or create a new network. \n"
                                 "Then ask me to compute something!"), "OK",0);

        statusMessage(  QString(tr(" Nothing to do! Why don't you try creating something first?"))  );
        return;
    }
    QString fn = appSettings["dataDir"] + "socnetv-report-centrality_power.dat";

    askAboutWeights();

    statusMessage(  QString(tr("Computing Power Centrality. Please wait...")) );
    progressMsg = tr("Computing Power Centrality. \n"
            "Please wait (or disable progress bars from Options -> Settings).");

    createProgressBar(0,progressMsg);

    activeGraph.writeCentralityPower(
                fn, considerWeights, inverseWeights,
                filterIsolateNodesAct->isChecked());

    destroyProgressBar();

    TextEditor *ed = new TextEditor(fn);        //OPEN A TEXT EDITOR WINDOW
    ed->show();
    statusMessage(tr("Stress Centralities saved as: ")+ fn);
}




/**
 * @brief MainWindow::slotCentralityEccentricity
 * Writes Eccentricity Centralities into a file, then displays it.
 */
void MainWindow::slotCentralityEccentricity(){
    if (!fileLoaded && !networkModified  )  {
        QMessageBox::critical(this, "Error",
                              tr("Nothing to do! \n"
                                 "Load a network file or create a new network. \n"
                                 "Then ask me to compute something!"), "OK",0);

        statusMessage(  QString(tr(" Nothing to do..."))  );
        return;
    }
    QString fn = appSettings["dataDir"] + "socnetv-report-centrality_eccentricity.dat";

    askAboutWeights();

    statusMessage(  QString(tr("Computing Eccentricity Centrality. Please wait...")) );
    progressMsg = tr("Computing Eccentricity Centrality. \n"
            "Please wait (or disable progress bars from Options -> Settings).");

    createProgressBar(0,progressMsg);

    activeGraph.writeCentralityEccentricity(
                fn, considerWeights, inverseWeights,
                filterIsolateNodesAct->isChecked());

    destroyProgressBar();

    TextEditor *ed = new TextEditor(fn);        //OPEN A TEXT EDITOR WINDOW
    ed->show();

    statusMessage(tr("Eccentricity Centralities saved as: ")+ fn);
}



/**
 * @brief MainWindow::createProgressBar
 * @param max
 * @param msg
 * Creates a Qt Progress Dialog
 * if max = 0, then max becomes equal to active vertices*
 */
void MainWindow::createProgressBar(const int &max, const QString &msg){
    qDebug() << "MW::createProgressBar" ;

    if (   appSettings["showProgressBar"] == "true"  ){
        progressDialog = new QProgressDialog(msg,
                                            "Cancel",
                                            0,
                                            (max==0) ? activeGraph.vertices(): max
                                            , this);
        progressDialog -> setWindowModality(Qt::WindowModal);
        connect( &activeGraph, SIGNAL( updateProgressDialog(int) ),
                 progressDialog, SLOT(setValue(int) ) ) ;
        progressDialog->setMinimumDuration(0);
    }

    QApplication::setOverrideCursor( QCursor(Qt::WaitCursor) );

}


/**
 * @brief MainWindow::destroyProgressBar
 */
void MainWindow::destroyProgressBar(int max){
    qDebug () << "MainWindow::destroyProgressBar";
    QApplication::restoreOverrideCursor();
    qDebug () << "MainWindow::destroyProgressBar - check if a progressbar exists";
    if (  appSettings["showProgressBar"] == "true" && max > -1 ) {
        if ( progressDialog->value() != 0  ) {
            qDebug () << "MainWindow::destroyProgressBar - progressbar exists. Destroying";
            progressDialog->deleteLater();
        }
    }
}





/**
 * @brief MainWindow::slotOptionsNodeNumbersVisibility
 * Turns on/off displaying the numbers of nodes (outside ones)
 * @param toggle
 */
void MainWindow::slotOptionsNodeNumbersVisibility(bool toggle) {
    qDebug() << "MW::slotOptionsNodeNumbersVisibility()" << toggle;
    QApplication::setOverrideCursor( QCursor(Qt::WaitCursor) );
    statusMessage( tr("Toggle Nodes Numbers. Please wait...") );
    appSettings["initNodeNumbersVisibility"] = (toggle) ? "true":"false";
    graphicsWidget->setNodeNumberVisibility(toggle);
    optionsNodeNumbersVisibilityAct->setChecked ( toggle );
    if (!toggle) {
        statusMessage( tr("Node Numbers are invisible now. "
                          "Click the same option again to display them.") );
    }
    else{
        statusMessage( tr("Node Numbers are visible again...") );
    }
    QApplication::restoreOverrideCursor();
    return;
}




/**
 * @brief MainWindow::slotOptionsNodeNumbersInside
 * Turns on/off displaying the nodenumbers inside the nodes.
 * @param toggle
 */
void MainWindow::slotOptionsNodeNumbersInside(bool toggle){
    qDebug() << "MW::slotOptionsNodeNumbersInside()" << toggle;

    statusMessage( tr("Toggle Numbers inside nodes. Please wait...") );
    QApplication::setOverrideCursor( QCursor(Qt::WaitCursor) );
    // if node numbers are hidden, show them first.
    if ( toggle && appSettings["initNodeNumbersVisibility"] != "true" )
        slotOptionsNodeNumbersVisibility(true);

    appSettings["initNodeNumbersInside"] = (toggle) ? "true":"false";
    activeGraph.vertexNumbersInsideNodesSet(toggle);
    graphicsWidget -> setNumbersInsideNodes(toggle);
    optionsNodeNumbersVisibilityAct->setChecked (toggle);
    if (toggle){
        statusMessage( tr("Numbers inside nodes...") );
    }
    else {
        statusMessage( tr("Numbers outside nodes...") );
    }
    QApplication::restoreOverrideCursor();
}





/**
 * @brief MainWindow::slotOptionsNodeLabelsVisibility
 * Turns on/off displaying labels
 * @param toggle
 */
void MainWindow::slotOptionsNodeLabelsVisibility(bool toggle){
    qDebug() << "MW::slotOptionsNodeLabelsVisibility()" << toggle;

    QApplication::setOverrideCursor( QCursor(Qt::WaitCursor) );
    statusMessage( tr("Toggle Nodes Labels. Please wait...") );
    appSettings["initNodeLabelsVisibility"] = (toggle) ? "true":"false";
    graphicsWidget->setNodeLabelsVisibility(toggle);
    activeGraph.vertexLabelsVisibilitySet(toggle);
    optionsNodeLabelsVisibilityAct->setChecked ( toggle );
    if (!toggle) {
        statusMessage( tr("Node Labels are invisible now. "
                          "Click the same option again to display them.") );
    }
    else{
        statusMessage( tr("Node Labels are visible again...") );
    }
    QApplication::restoreOverrideCursor();
}






/**
 * @brief MainWindow::slotOptionsEdgesVisibility
 * @param toggle
 */
void MainWindow::slotOptionsEdgesVisibility(bool toggle){
    if (!fileLoaded && ! networkModified) {
        QMessageBox::critical(this, "Error",
                              tr("There are no nodes nor edges! \n"
                                 "Load a network file or create a new network first!"), "OK",0);

        statusMessage( tr("No edges found...") );
        return;
    }
    QApplication::setOverrideCursor( QCursor(Qt::WaitCursor) );
    statusMessage( tr("Toggle Edges Arrows. Please wait...") );
    appSettings["initEdgesVisibility"] = (toggle) ? "true": "false";
    graphicsWidget->setAllItemsVisibility(TypeEdge, toggle);
    if (!toggle) 	{
        statusMessage( tr("Edges are invisible now. Click again the same menu to display them.") );
    }
    else{
        statusMessage( tr("Edges visible again...") );
    }
    QApplication::restoreOverrideCursor();
}




/**
 * @brief MainWindow::slotOptionsEdgeArrowsVisibility
 * Turns on/off the arrows of edges
 * @param toggle
 */
void MainWindow::slotOptionsEdgeArrowsVisibility(bool toggle){
    if (!fileLoaded && ! networkModified) {
        QMessageBox::critical(this, "Error",tr("There are no edges! \nLoad a network file or create a new network first!"), "OK",0);

        statusMessage( tr("No edges found...") );
        return;
    }
    statusMessage( tr("Toggle Edges Arrows. Please wait...") );
    appSettings["initEdgeArrows"]= (toggle) ? "true":"false";

    if (!toggle) 	{

        QList<QGraphicsItem *> list = scene->items();
        for (QList<QGraphicsItem *>::iterator item=list.begin();item!=list.end(); item++) {
            if ( (*item)->type() ==TypeEdge){
                Edge *edge = (Edge*) (*item);
                edge->showArrows(false);
            }
        }
        return;
    }
    else{
        appSettings["initEdgeArrows"]="true";
        QList<QGraphicsItem *> list = scene->items();
        for (QList<QGraphicsItem *>::iterator item=list.begin();item!=list.end(); item++)
            if ( (*item)->type() ==TypeEdge){
                Edge *edge = (Edge*) (*item);
                edge->showArrows(true);
            }
    }
    statusMessage( tr("Ready."));
}





/**
 * @brief MainWindow::slotOptionsEdgeWeightsDuringComputation
 * @param toggle
 */
void MainWindow::slotOptionsEdgeWeightsDuringComputation(bool toggle) {
   if (toggle) {
       considerWeights=true;
       askedAboutWeights=false;
        askAboutWeights(); // will only ask about inversion
   }
   else
       considerWeights=false;
}



/**
*  FIXME edges Bezier
*/
void MainWindow::slotOptionsEdgesBezier(bool toggle){
    if (!fileLoaded && ! networkModified) {
        QMessageBox::critical(this, "Error",tr("There are no edges! \nLoad a network file or create a new network!"), "OK",0);

        statusMessage( tr("There are NO edges here!") );
        return;
    }
    statusMessage( tr("Toggle edges bezier. Please wait...") );
    // //	graphicsWidget->setBezier(toggle);
    if (!toggle) 	{
        // 		QApplication::setOverrideCursor( QCursor(Qt::WaitCursor) );
        // 		QList<QGraphicsItem *> list = scene->items();
        // 		for (QList<QGraphicsItem *>::iterator item=list.begin();item!=list.end(); item++) {
        // 			if ( (*item)->type() ==TypeEdge ){
        // 				Edge *edge = (Edge*) (*item);
        // //				edge->toggleBezier(false);
        // 				(*item)->hide();(*item)->show();
        // 			}
        //
        // 		}
        // 		QApplication::restoreOverrideCursor();
        // 		return;
    }
    else{
        // 		QApplication::setOverrideCursor( QCursor(Qt::WaitCursor) );
        // 		QList<QGraphicsItem *> list = scene->items();
        // 		for (QList<QGraphicsItem *>::iterator item=list.begin();item!=list.end(); item++){
        // 			if ( (*item)->type() ==TypeEdge ){
        // 				Edge *edge = (Edge*) (*item);
        // //				edge->toggleBezier(true);
        // 				(*item)->hide();(*item)->show();
        // 			}
        // 		}
        // 		QApplication::restoreOverrideCursor();
    }

}


/**
 * @brief MainWindow::slotOptionsEdgeThicknessPerWeight
 * @param toggle
 */
void MainWindow::slotOptionsEdgeThicknessPerWeight(bool toogle) {
    if (toogle) {

    }
    else {

    }
}





/**
 * @brief MainWindow::slotOptionsEdgeWeightNumbersVisibility
 * Turns on/off displaying edge weight numbers
 * @param toggle
 */
void MainWindow::slotOptionsEdgeWeightNumbersVisibility(bool toggle) {
    qDebug() << "MW::slotOptionsEdgeWeightNumbersVisibility - Toggling Edges Weights";
    QApplication::setOverrideCursor( QCursor(Qt::WaitCursor) );
    statusMessage( tr("Toggle Edges Weights. Please wait...") );
    appSettings["initEdgeWeightNumbersVisibility"] = (toggle) ? "true":"false";
    graphicsWidget->setEdgeWeightNumbersVisibility(toggle);
    activeGraph.edgeWeightNumbersVisibilitySet(toggle);
    optionsEdgeWeightNumbersAct->setChecked ( toggle );
    if (!toggle) {
        statusMessage( tr("Edge weights are invisible now. "
                          "Click the same option again to display them.") );
    }
    else{
        statusMessage( tr("Edge weights are visible again...") );
    }
    QApplication::restoreOverrideCursor();

}







/**
 * @brief MainWindow::slotOptionsEdgeLabelsVisibility
 * Turns on/off displaying edge labels
 * @param toggle
 */
void MainWindow::slotOptionsEdgeLabelsVisibility(bool toggle) {
    qDebug() << "MW::slotOptionsEdgeLabelsVisibility - Toggling Edges Weights";
    QApplication::setOverrideCursor( QCursor(Qt::WaitCursor) );
    statusMessage( tr("Toggle Edges Labels. Please wait...") );

    appSettings["initEdgeLabelsVisibility"] = (toggle) ? "true":"false";
    graphicsWidget->setEdgeLabelsVisibility(toggle);
    activeGraph.edgeLabelsVisibilitySet(toggle);
    optionsEdgeLabelsAct->setChecked ( toggle );
    if (!toggle) {
        statusMessage( tr("Edge labels are invisible now. "
                          "Click the same option again to display them.") );
    }
    else{
        statusMessage( tr("Edge labels are visible again...") );
    }
    QApplication::restoreOverrideCursor();

}


/**
 * @brief MainWindow::slotOptionsAntialiasing
 * Turns antialiasing on or off
 * @param toggle
 */
void MainWindow::slotOptionsAntialiasing(bool toggle) {
    statusMessage( tr("Toggle anti-aliasing. This will take some time if the network is large (>500)...") );
    //Inform graphicsWidget about the change
    QApplication::setOverrideCursor( QCursor(Qt::WaitCursor) );
    graphicsWidget->setRenderHint(QPainter::Antialiasing, toggle);
    graphicsWidget->setRenderHint(QPainter::TextAntialiasing, toggle);
    graphicsWidget->setRenderHint(QPainter::SmoothPixmapTransform, toggle);
    QApplication::restoreOverrideCursor();
    if (!toggle) {
        statusMessage( tr("Anti-aliasing off.") );
        appSettings["antialiasing"] = "false";
    }
    else {
        appSettings["antialiasing"] = "true";
        statusMessage( tr("Anti-aliasing on.") );
    }

}


/**
 * @brief MainWindow::slotOptionsEmbedLogoExporting
 *
 * @param toggle
 */
void MainWindow::slotOptionsEmbedLogoExporting(bool toggle){
    if (!toggle) {
        statusMessage( tr("SocNetV logo print off.") );
        appSettings["printLogo"] = "false";
    }
    else {
        appSettings["printLogo"] = "true";
        statusMessage( tr("SocNetV logo print on.") );
    }
}

/**
 * @brief MainWindow::slotOptionsProgressBarVisibility
 * @param toggle
 * turn progressbar on or off
 */
void MainWindow::slotOptionsProgressBarVisibility(bool toggle) {
    statusMessage( tr("Toggle progressbar..."));
    if (!toggle)  {
        appSettings["showProgressBar"] = "false";
        statusMessage( tr("Progress bars off.") );
    }
    else   {
        appSettings["showProgressBar"] = "true";
        statusMessage( tr("Progress bars on.") );
    }
}



/**
 * @brief MainWindow::slotOptionsDebugMessages
 * @param toggle
 * Turns debugging messages on or off
 */
void MainWindow::slotOptionsDebugMessages(bool toggle){
    if (!toggle)   {
        appSettings["printDebug"] = "false";
        printDebug=false;
        statusMessage( tr("Debug messages off.") );
    }
    else  {
        appSettings["printDebug"] = "true";
        printDebug=true;
        statusMessage( tr("Debug messages on.") );
    }
}




/**
 * @brief MainWindow::slotOptionsBackgroundColor
 * Called from Options menu and Settings dialog
 * @param color QColor
 */
void MainWindow::slotOptionsBackgroundColor (QColor color){

    if (!color.isValid()) {
        color = QColorDialog::getColor( QColor ( appSettings["initBackgroundColor"] ),
                                        this,
                                               "Change the background color" );
    }
    if (color.isValid()) {
        appSettings["initBackgroundColor"] = color.name();
        QApplication::setOverrideCursor( QCursor(Qt::WaitCursor) );
        graphicsWidget ->setBackgroundBrush(
                    QBrush(QColor (appSettings["initBackgroundColor"]))
                );
        QApplication::restoreOverrideCursor();
        statusMessage( tr("Ready. ")  );
    }
    else {
        // user pressed Cancel
        statusMessage( tr("Invalid color. ") );
    }

}


/**
 * @brief MainWindow::slotOptionsBackgroundImageSelect
 * Toggles displaying a custom image in the background
 * If toggle = true, presents a dialog to select an image file
 * Called from app menu option
 * @param toggle
 */
void MainWindow::slotOptionsBackgroundImageSelect(bool toggle) {
    statusMessage( tr("Toggle BackgroundImage..."));
    QString m_fileName ;
    if (toggle == false)   {
        statusMessage( tr("BackgroundImage off.") );
        graphicsWidget->setBackgroundBrush(
                     QBrush(QColor (appSettings["initBackgroundColor"] ) )
                    );
    }
    else   {
        m_fileName = QFileDialog::getOpenFileName(
                    this, tr("Select one image"), getLastPath(),
                    tr("All (*);;PNG (*.png);;JPG (*.jpg)")
                    );
        if (m_fileName.isNull() )
            appSettings["initBackgroundImage"] = "";
        appSettings["initBackgroundImage"] = m_fileName;
        slotOptionsBackgroundImage();
    }
}



/**
 * @brief MainWindow::slotOptionsBackgroundImage
 * Enables/disables displaying a user-defined custom image in the background
 * Called from Settings Dialog and
 */
void MainWindow::slotOptionsBackgroundImage() {
    statusMessage( tr("Toggle BackgroundImage..."));
    if (appSettings["initBackgroundImage"].isEmpty())   {
        statusMessage( tr("BackgroundImage off.") );
        graphicsWidget->setBackgroundBrush(
                     QBrush(QColor (appSettings["initBackgroundColor"] ) )
                    );
    }
    else   {
        setLastPath(appSettings["initBackgroundImage"]);
        graphicsWidget->setBackgroundBrush(QImage(appSettings["initBackgroundImage"]));
        graphicsWidget->setCacheMode(QGraphicsView::CacheBackground);
        statusMessage( tr("BackgroundImage on.") );
    }


}




/**
 * @brief MainWindow::slotOptionsToolbarVisibility
 * @param toggle
 * Turns Toolbar on or off
 */
void MainWindow::slotOptionsToolbarVisibility(bool toggle) {
    statusMessage( tr("Toggle toolbar..."));
    if (toggle== false)   {
        toolBar->hide();
        appSettings["showToolBar"] = "false";
        statusMessage( tr("Toolbar off.") );
    }
    else  {
        toolBar->show();
        appSettings["showToolBar"] = "true";
        statusMessage( tr("Toolbar on.") );
    }
}




/**
 * @brief MainWindow::slotOptionsStatusBarVisibility
 * @param toggle
 * Turns Statusbar on or off
 */
void MainWindow::slotOptionsStatusBarVisibility(bool toggle) {
    statusMessage( tr("Toggle statusbar..."));

    if (toggle == false)   {
        statusBar()->hide();
        appSettings["showStatusBar"] = "false";
        statusMessage( tr("Status bar off.") );
    }
    else   {
        statusBar()->show();
        appSettings["showStatusBar"] = "true";
        statusMessage( tr("Status bar on.") );
    }

}


/**
 * @brief MainWindow::slotOptionsLeftPanelVisibility
 * @param toggle
 */
void MainWindow::slotOptionsLeftPanelVisibility(bool toggle) {
    statusMessage( tr("Toggle left panel..."));

    if (toggle == false)   {
        leftPanel->hide();
        appSettings["showLeftPanel"] = "false";
        statusMessage( tr("Left Panel off.") );
    }
    else   {
        leftPanel->show();
        appSettings["showLeftPanel"] = "true";
        statusMessage( tr("Left Panel on.") );
    }

}


/**
 * @brief MainWindow::slotOptionsRightPanelVisibility
 * @param toggle
 */
void MainWindow::slotOptionsRightPanelVisibility(bool toggle) {
    statusMessage( tr("Toggle left panel..."));

    if (toggle == false)   {
        rightPanel->hide();
        appSettings["showRightPanel"] = "false";
        statusMessage( tr("Right Panel off.") );
    }
    else   {
        rightPanel->show();
        appSettings["showRightPanel"] = "true";
        statusMessage( tr("Right Panel on.") );
    }

}



/**
*  Displays a random tip
*/
void MainWindow::slotHelpTips() {
    int randomTip=rand() % (tips.count()); //Pick a tip.
    QMessageBox::about( this, tr("Tip Of The Day"), tips[randomTip]);
}



/**
    Creates our tips.
*/
void MainWindow::slotHelpCreateTips(){
    tips+=tr("To create a new node: \n"
             "- double-click somewhere on the canvas \n"
             "- or press the keyboard shortcut CTRL+. (dot)\n"
             "- or press the Add Node button on the left panel");
    tips+=tr("SocNetV supports working with either undirected or directed data. "
             "When you start SocNetV for the first time, the application uses "
             "the 'directed data' mode; every edge you create is directed. "
             "To enter the 'undirected data' mode, press CTRL+E+U or enable the "
             "menu option Edit -> Edges -> Undirected Edges ");
    tips+=tr("If your screen is small, and the canvas appears even smaller "
             "hide the Control and/or Statistics panel. Then the canvas "
             "will expand to the whole application window. "
             "Open the Settings/Preferences dialog -> Window options and "
             "disable the two panels.");
    tips+=tr("A scale-free network is a network whose degree distribution follows a power law. "
             "SocNetV generates random scale-free networks according to the "
             "Barabási–Albert (BA) model using a preferential attachment mechanism.");
    tips+=tr("To delete a node permanently: \n"
             "- right-click on it and select Remove Node \n"
             "- or press CTRL+ALT+. and enter its number\n"
             "- or press the Remove Node button on the Control Panel");
    tips+=tr("To rotate the network: \n"
             " - drag the bottom slider to left or right \n"
             " - or click the buttons on the corners of the bottom slider\n"
             " - or press CTRL and the left or right arrow.");
    tips+=tr("To create a new edge between nodes A and B: \n"
             "- double-click on node A, then double-click on node B.\n"
             "- or middle-click on node A, and again on node B.\n"
             "- or right-click on the node, then select Add Edge from the popup.\n"
             "- or press the keyboard shortcut CTRL+/ \n"
             "- or press the Add Edge button on the Control Panel");
    tips+=tr("Add a label to an edge by right-clicking on it "
             "and selecting Change Label.");
    tips+=tr("You can change the background color of the canvas. "
             "Do it from the menu Options > View or "
             "permanently save this setting in Settins/Preferences.");
    tips+=tr("Default node colors, shapes and sizes can be changed. "
             "Open the Settings/Preferences dialog and use the "
             "options on the Node tab.");
    tips+=tr("The Statistics Panel shows network-level information (i.e. density) "
             "as well as info about any node you clicked on (inDegrees, "
             "outDegrees, clustering).");
    tips+=tr("You can move any node by left-clicking and dragging it with your mouse. "
             "If you want you can move multiple nodes at once. Left-click on empty space "
             "on the canvas and drag to create a rectangle selection around them. "
             "Then right-click on one of the selected nodes and drag it.");
    tips+=tr("To save the node positions in a network, you need to save your data "
             "in a format which supports node positions, suchs as GraphML or Pajek.");
    tips+=tr("Embed visualization models on the network from the options in "
             "the Layout menu or the select boxes on the left Control Panel. ");
    tips+=tr("To change the label of a node right-click on it, and click "
             "Selected Node Properties from the popup menu.");
    tips+=tr("All basic operations of SocNetV are available from the left Control panel "
             "or by right-clicking on a Node or an Edge or on canvas empty space.");
    tips+=tr("Node info (number, position, degree, etc) is displayed on the Status bar, "
             "when you left-click on it.");
    tips+=tr("Edge information is displayed on the Status bar, when you left-click on it.");

    tips+=tr("The Closeness Centrality (CC) of a node v, is the inverse sum of "
       "the shortest distances between v and every other node. CC is "
       "interpreted as the ability to access information through the "
       "\'grapevine\' of network members. Nodes with high closeness "
       "centrality are those who can reach many other nodes in few steps. "
       "This index can be calculated in both graphs and digraphs. "
       "It can also be calculated in weighted graphs although the weight of "
       "each edge (v,u) in E is always considered to be 1. ");

    tips+=tr("The Information Centrality (IC) index counts all paths between "
       "nodes weighted by strength of tie and distance. "
       "This centrality  measure developed by Stephenson and Zelen (1989) "
       "focuses on how information might flow through many different paths. "
       "This index should be calculated only for undirected graphs. "
       "Note: To compute this index, SocNetV drops all isolated nodes.");

}




/**
    Loads the HTML Help file and displays it via system browser
*/
void MainWindow::slotHelp(){

    QString helpPath = "";
    bool manualFound = false;
    QDir d( QCoreApplication::applicationDirPath() );
    qDebug()<< QCoreApplication::applicationDirPath().toLatin1();

    if ( d.exists("index.html") ) {
        helpPath=d.filePath("index.html");
    }
    else {
        if (d.dirName()=="bin") {
            d.cdUp();
        }
        if (d.cd("./manual") ) {
            if ( d.exists("index.html") ) {
                helpPath=d.filePath("index.html");
                manualFound = true;
            }
            else 	{
                qDebug()<< "help file does not exist here.";
                manualFound = false;
            }
        }
        // MacOS: assumes manual dir in socnetv.app/Contents/
        // before deploy copy there the manual dir
        if (d.cd("../manual") ) {         // for Mac
            if ( d.exists("index.html") ) {
                helpPath=d.filePath("index.html");
                manualFound = true;
            }
            else 	{
                qDebug()<< "help file does not exist here.";
                manualFound = false;
            }
        }

        if (!manualFound && d.cd("../trunk/manual") ) {
            if ( d.exists("index.html") ) {
                helpPath=d.filePath("index.html");
                manualFound = true;
            }
            else 	{
                qDebug()<< "help file does not exist here.";
                manualFound = false;
            }
        }
        if ( !manualFound && d.cd("/usr/local/share/doc/socnetv/") ) {			//for compile installation
            if (d.exists("manual/")) d.cd("manual/");
            if ( d.exists("index.html") ) {
                helpPath=d.filePath("index.html");
                qDebug()<< "path" << helpPath.toLatin1();
                manualFound = true;
            }
            else {
                qDebug()<< "help file does not exist.";
                manualFound = false;
            }
        }
        if (!manualFound && d.cd("/usr/share/doc/socnetv/") ) {     //for Debian Ubuntu
            if (d.exists("manual/")) d.cd("manual/");
            if ( d.exists("index.html") ) {
                helpPath=d.filePath("index.html");
                manualFound = true;
            }
            else {
                qDebug("help file does not exist in /usr/share/doc/socnetv/.");
                manualFound = false;
            }
        }
        if ( !manualFound && d.cd("/usr/share/doc/packages/socnetv/") ) {  //for opensuse file hierarchy
            if (d.exists("manual/"))
                d.cd("manual/");
            if ( d.exists("index.html") ) {
                helpPath=d.filePath("index.html");
                manualFound = true;
            }
            else {
                qDebug("help file does not exist.");
            }
        }
        QString fedoraPath = "/usr/share/doc/socnetv-" + VERSION;
        if ( !manualFound && d.cd(fedoraPath) ) {  //for Fedora file hierarchy
            if (d.exists("manual/"))
                d.cd("manual/");
            if ( d.exists("index.html") ) {
                helpPath=d.filePath("index.html");
                manualFound = true;
            }
            else {
                qDebug("help file does not exist.");
            }
        }

    }
    qDebug () << "help path is: " << helpPath.toLatin1();

    if ( manualFound == true)
        QDesktopServices::openUrl(QUrl::fromLocalFile(helpPath));
    else
        QDesktopServices::openUrl(QUrl("http://socnetv.sourceforge.net/docs/index.html"));
}




/**
 * @brief MainWindow::slotHelpCheckUpdates
 * Opens a web browser to SocNetV website.
 */
void MainWindow::slotHelpCheckUpdates() {
    statusMessage( tr("Opening SocNetV website in your default web browser....") );
    QDesktopServices::openUrl(QUrl("http://socnetv.sourceforge.net/downloads?app=" + VERSION));
}

/**
    Displays the following message!!
*/
void MainWindow::slotHelpAbout(){
<<<<<<< HEAD
    int randomCookie=rand()%fortuneCookiesCounter;//createFortuneCookies();

    QString BUILD="Thu Jun 25 10:42:08 EEST 2015";

=======
    int randomCookie=rand()%fortuneCookie.count();
QString BUILD="Mon Sep 12 10:36:40 EEST 2016";
>>>>>>> 5153f184
    QMessageBox::about( this, "About SocNetV",
                        "<b>Soc</b>ial <b>Net</b>work <b>V</b>isualizer (SocNetV)"
                        "<p><b>Version</b>: " + VERSION + "</p>"
                        "<p><b>Build</b>: "  + BUILD + " </p>"

                        "<p>(C) 2005-2016 by Dimitris V. Kalamaras"
                        "<br> dimitris.kalamaras@gmail.com"

                        "<p><b>Fortune cookie: </b><br> \""  + fortuneCookie[randomCookie]  +"\""

                        "<p><b>License:</b><br>"

                        "This program is free software; you can redistribute it and/or modify it under the terms of the GNU General Public License as published by the Free Software Foundation; either version 3 of the License, or (at your option) any later version.</p>"

                        "<p>This program is distributed in the hope that it will be useful, but WITHOUT ANY WARRANTY; without even the implied warranty of MERCHANTABILITY or FITNESS FOR A PARTICULAR PURPOSE. See the GNU General Public License for more details.</p>"

                        "<p>You should have received a copy of the GNU General Public License along with this program; If not, see http://www.gnu.org/licenses/</p>");
}



/**
    Creates the fortune cookies displayed on the above message.
*/
void MainWindow::createFortuneCookies(){
    fortuneCookie+="sic itur ad astra / sic transit gloria mundi ? <br /> "
                   "--Unknown";
    fortuneCookie+="Losers of yesterday, the winners of tomorrow... <br /> "
                   "--B.Brecht";
    fortuneCookie+="Patriotism is the virtue of the wicked... <br /> "
                   "--O. Wilde";
    fortuneCookie+="No tengo nunca mas, no tengo siempre. En la arena <br />"
            "la victoria dejo sus piers perdidos.<br />"
            "Soy un pobre hombre dispuesto a amar a sus semejantes.<br />"
            "No se quien eres. Te amo. No doy, no vendo espinas. <br /> "
                   "--Pablo Neruda"  ;
    fortuneCookie+="Man must not check reason by tradition, but contrawise, "
                   "must check tradition by reason.<br> --Leo Tolstoy";
    fortuneCookie+="Only after the last tree has been cut down, <br>"
                   "only after the last river has been poisoned,<br> "
                   "only after the last fish has been caught,<br>"
                   "only then will you realize that money cannot be eaten. <br> "
                   "--The Cree People";
    fortuneCookie+="Stat rosa pristina nomine, nomina nuda tenemus <br >"
                   " --Unknown";
    fortuneCookie+="Jupiter and Saturn, Oberon, Miranda <br />"
            "And Titania, Neptune, Titan. <br />"
            "Stars can frighten. <br /> Syd Barrett";

}




/**
    Displays a short message about the Qt Toolbox.
*/
void MainWindow::slotAboutQt(){
    QMessageBox::aboutQt(this, "About Qt - SocNetV");
}


<|MERGE_RESOLUTION|>--- conflicted
+++ resolved
@@ -10391,15 +10391,8 @@
     Displays the following message!!
 */
 void MainWindow::slotHelpAbout(){
-<<<<<<< HEAD
-    int randomCookie=rand()%fortuneCookiesCounter;//createFortuneCookies();
-
-    QString BUILD="Thu Jun 25 10:42:08 EEST 2015";
-
-=======
     int randomCookie=rand()%fortuneCookie.count();
-QString BUILD="Mon Sep 12 10:36:40 EEST 2016";
->>>>>>> 5153f184
+    QString BUILD="Mon Sep 12 10:36:40 EEST 2016";
     QMessageBox::about( this, "About SocNetV",
                         "<b>Soc</b>ial <b>Net</b>work <b>V</b>isualizer (SocNetV)"
                         "<p><b>Version</b>: " + VERSION + "</p>"
