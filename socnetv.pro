lessThan(QT_VERSION, 5.0) {
    error("SocNetV requires at least Qt 5.0!")
}

# START added for ArchLinux / openSUSE compatibility
INSTALLPATH = /
target.path = $$[INSTALLPATH]usr/bin
TARGET = socnetv

pixmap.path = $$[INSTALLPATH]usr/share/pixmaps
pixmap.files = src/images/socnetv.png

documentation.path = $$[INSTALLPATH]usr/share/doc/socnetv
documentation.files = manual

manpage.path = $$[INSTALLPATH]usr/share/man/man1
manpage.files = man/socnetv.1.gz

translations.path = $$[INSTALLPATH]usr/share/socnetv
translations.files = translations

doc.path = $$[INSTALLPATH]usr/share/doc/socnetv
doc.files = license changelog.gz NEWS README.md TODO COPYING AUTHORS INSTALL

INSTALLS += target pixmap documentation manpage translations doc

# END


TEMPLATE = app
CONFIG  += qt thread warn_on release
#CONFIG  += qt thread warn_on debug

LANGUAGE = C++

# support
QT += xml 
QT += network
QT += widgets
QT += printsupport 

INCLUDEPATH  += ./src
FORMS += src/forms/dialogfilteredgesbyweight.ui \
    src/forms/dialogwebcrawler.ui \
    src/forms/dialognodeedit.ui \
    src/forms/dialogdatasetselect.ui \
    src/forms/dialograndsmallworld.ui \
    src/forms/dialograndscalefree.ui \
    src/forms/dialogranderdosrenyi.ui \
    src/forms/dialograndregular.ui \
    src/forms/dialogsettings.ui \
    src/forms/dialogsimilaritypearson.ui \
    src/forms/dialogsimilaritymatches.ui \
    src/forms/dialogdissimilarities.ui \
    src/forms/dialogclusteringhierarchical.ui \  
    src/forms/dialograndlattice.ui \
    src/forms/dialognodefind.ui

HEADERS += src/graphicswidget.h \
<<<<<<< HEAD
           src/graphicsedge.h \
           src/graphicsedgeweight.h \
           src/graphicsedgelabel.h \
           src/graphicsguide.h \
           src/graphicsnode.h \
           src/graphicsnodelabel.h \
           src/graphicsnodenumber.h \
           src/graph.h \
           src/graphvertex.h \
           src/mainwindow.h \
           src/matrix.h \
           src/texteditor.h \
  	   src/parser.h \
           src/webcrawler.h \
	   src/forms/dialogfilteredgesbyweight.h \
           src/forms/dialogwebcrawler.h \
	   src/forms/dialogdatasetselect.h \
	   src/forms/dialogpreviewfile.h \
	   src/forms/dialognodeedit.h \
	   src/forms/dialogranderdosrenyi.h \
	   src/forms/dialograndsmallworld.h \
	   src/forms/dialograndscalefree.h \
	   src/forms/dialograndregular.h \
	   src/forms/dialogsettings.h \
	   src/forms/dialogsimilaritypearson.h \
	   src/forms/dialogsimilaritymatches.h \
	   src/forms/dialogdissimilarities.h \
 	   src/forms/dialogclusteringhierarchical.h \ 
           src/forms/dialograndlattice.h \
    src/forms/dialognodefind.h

SOURCES += src/graphicswidget.cpp \
           src/graphicsedge.cpp \
           src/graphicsedgeweight.cpp \
           src/graphicsedgelabel.cpp \
           src/graphicsguide.cpp \
           src/graphicsnode.cpp \
           src/graphicsnodelabel.cpp \
           src/graphicsnodenumber.cpp \
           src/graph.cpp \
           src/graphvertex.cpp \
           src/main.cpp \
           src/mainwindow.cpp \
           src/matrix.cpp \
           src/texteditor.cpp \
           src/parser.cpp \
           src/webcrawler.cpp \
	   src/forms/dialogfilteredgesbyweight.cpp \
           src/forms/dialogwebcrawler.cpp \
	   src/forms/dialogdatasetselect.cpp \
	   src/forms/dialogpreviewfile.cpp \
	   src/forms/dialognodeedit.cpp \
	   src/forms/dialogranderdosrenyi.cpp \
	   src/forms/dialograndsmallworld.cpp \
	   src/forms/dialograndregular.cpp \
	   src/forms/dialograndscalefree.cpp \
	   src/forms/dialogsettings.cpp \
	   src/forms/dialogsimilaritypearson.cpp \
	   src/forms/dialogsimilaritymatches.cpp \ 
	   src/forms/dialogdissimilarities.cpp \
	   src/forms/dialogclusteringhierarchical.cpp \ 
           src/forms/dialograndlattice.cpp \
=======
    src/graphicsedge.h \
    src/graphicsedgeweight.h \
    src/graphicsedgelabel.h \
    src/graphicsguide.h \
    src/graphicsnode.h \
    src/graphicsnodelabel.h \
    src/graphicsnodenumber.h \
    src/graph.h \
    src/graphvertex.h \
    src/mainwindow.h \
    src/matrix.h \
    src/texteditor.h \
    src/parser.h \
    src/webcrawler.h \
    src/forms/dialogfilteredgesbyweight.h \
    src/forms/dialogwebcrawler.h \
    src/forms/dialogdatasetselect.h \
    src/forms/dialogpreviewfile.h \
    src/forms/dialognodeedit.h \
    src/forms/dialogranderdosrenyi.h \
    src/forms/dialograndsmallworld.h \
    src/forms/dialograndscalefree.h \
    src/forms/dialograndregular.h \
    src/forms/dialogsettings.h \
    src/forms/dialogsimilaritypearson.h \
    src/forms/dialogsimilaritymatches.h \
    src/forms/dialogdissimilarities.h \
    src/forms/dialogclusteringhierarchical.h \ 
    src/forms/dialograndlattice.h \
    src/forms/dialognodefind.h

SOURCES += src/graphicswidget.cpp \
    src/graphicsedge.cpp \
    src/graphicsedgeweight.cpp \
    src/graphicsedgelabel.cpp \
    src/graphicsguide.cpp \
    src/graphicsnode.cpp \
    src/graphicsnodelabel.cpp \
    src/graphicsnodenumber.cpp \
    src/graph.cpp \
    src/graphvertex.cpp \
    src/main.cpp \
    src/mainwindow.cpp \
    src/matrix.cpp \
    src/texteditor.cpp \
    src/parser.cpp \
    src/webcrawler.cpp \
    src/forms/dialogfilteredgesbyweight.cpp \
    src/forms/dialogwebcrawler.cpp \
    src/forms/dialogdatasetselect.cpp \
    src/forms/dialogpreviewfile.cpp \
    src/forms/dialognodeedit.cpp \
    src/forms/dialogranderdosrenyi.cpp \
    src/forms/dialograndsmallworld.cpp \
    src/forms/dialograndregular.cpp \
    src/forms/dialograndscalefree.cpp \
    src/forms/dialogsettings.cpp \
    src/forms/dialogsimilaritypearson.cpp \
    src/forms/dialogsimilaritymatches.cpp \ 
    src/forms/dialogdissimilarities.cpp \
    src/forms/dialogclusteringhierarchical.cpp \ 
    src/forms/dialograndlattice.cpp \
>>>>>>> 796f5316
    src/forms/dialognodefind.cpp



# Extra optimization flags
#win32 {
#  QMAKE_CXXFLAGS += -msse -mfpmath=sse -ffast-math  
#}
#unix:!macx{
#  QMAKE_CXXFLAGS += -ffast-math  
#}
#macx {
#  QMAKE_CXXFLAGS += -msse  -ffast-math 
#}


RESOURCES = src/src.qrc
win32 {
     RC_FILE = src/icon.rc
}

macx:ICON = src/images/socnetv.icns


TRANSLATIONS    = translations/socnetv_es.ts \ 
		  translations/socnetv_el.ts 



<|MERGE_RESOLUTION|>--- conflicted
+++ resolved
@@ -57,70 +57,6 @@
     src/forms/dialognodefind.ui
 
 HEADERS += src/graphicswidget.h \
-<<<<<<< HEAD
-           src/graphicsedge.h \
-           src/graphicsedgeweight.h \
-           src/graphicsedgelabel.h \
-           src/graphicsguide.h \
-           src/graphicsnode.h \
-           src/graphicsnodelabel.h \
-           src/graphicsnodenumber.h \
-           src/graph.h \
-           src/graphvertex.h \
-           src/mainwindow.h \
-           src/matrix.h \
-           src/texteditor.h \
-  	   src/parser.h \
-           src/webcrawler.h \
-	   src/forms/dialogfilteredgesbyweight.h \
-           src/forms/dialogwebcrawler.h \
-	   src/forms/dialogdatasetselect.h \
-	   src/forms/dialogpreviewfile.h \
-	   src/forms/dialognodeedit.h \
-	   src/forms/dialogranderdosrenyi.h \
-	   src/forms/dialograndsmallworld.h \
-	   src/forms/dialograndscalefree.h \
-	   src/forms/dialograndregular.h \
-	   src/forms/dialogsettings.h \
-	   src/forms/dialogsimilaritypearson.h \
-	   src/forms/dialogsimilaritymatches.h \
-	   src/forms/dialogdissimilarities.h \
- 	   src/forms/dialogclusteringhierarchical.h \ 
-           src/forms/dialograndlattice.h \
-    src/forms/dialognodefind.h
-
-SOURCES += src/graphicswidget.cpp \
-           src/graphicsedge.cpp \
-           src/graphicsedgeweight.cpp \
-           src/graphicsedgelabel.cpp \
-           src/graphicsguide.cpp \
-           src/graphicsnode.cpp \
-           src/graphicsnodelabel.cpp \
-           src/graphicsnodenumber.cpp \
-           src/graph.cpp \
-           src/graphvertex.cpp \
-           src/main.cpp \
-           src/mainwindow.cpp \
-           src/matrix.cpp \
-           src/texteditor.cpp \
-           src/parser.cpp \
-           src/webcrawler.cpp \
-	   src/forms/dialogfilteredgesbyweight.cpp \
-           src/forms/dialogwebcrawler.cpp \
-	   src/forms/dialogdatasetselect.cpp \
-	   src/forms/dialogpreviewfile.cpp \
-	   src/forms/dialognodeedit.cpp \
-	   src/forms/dialogranderdosrenyi.cpp \
-	   src/forms/dialograndsmallworld.cpp \
-	   src/forms/dialograndregular.cpp \
-	   src/forms/dialograndscalefree.cpp \
-	   src/forms/dialogsettings.cpp \
-	   src/forms/dialogsimilaritypearson.cpp \
-	   src/forms/dialogsimilaritymatches.cpp \ 
-	   src/forms/dialogdissimilarities.cpp \
-	   src/forms/dialogclusteringhierarchical.cpp \ 
-           src/forms/dialograndlattice.cpp \
-=======
     src/graphicsedge.h \
     src/graphicsedgeweight.h \
     src/graphicsedgelabel.h \
@@ -183,7 +119,6 @@
     src/forms/dialogdissimilarities.cpp \
     src/forms/dialogclusteringhierarchical.cpp \ 
     src/forms/dialograndlattice.cpp \
->>>>>>> 796f5316
     src/forms/dialognodefind.cpp
 
 
